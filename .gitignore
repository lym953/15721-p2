#==============================================================================#
# This file specifies intentionally untracked files that git should ignore.
#==============================================================================#

#==============================================================================#
# File extensions to be ignored anywhere in the tree.
#==============================================================================#
# Temp files created by most text editors.
*~
# Merge files created by git.
*.orig
# Byte compiled python modules.
*.pyc
# vim swap files
.*.sw?
.sw?
#OS X specific files.
.DS_store
# Core files
#core

#==============================================================================#
# Explicit files to ignore (only matches one).
#==============================================================================#
# Various tag programs
/tags
/TAGS
/GPATH
/GRTAGS
/GSYMS
/GTAGS
.gitusers
autom4te.cache
cscope.files
cscope.out
autoconf/aclocal.m4
autoconf/autom4te.cache
/compile_commands.json

#==============================================================================#
# Directories to ignore (do not add trailing '/'s, they skip symlinks).
#==============================================================================#
# External projects that are tracked independently.
projects/*
!projects/*.*
!projects/Makefile


#==============================================================================#
# Autotools artifacts
#==============================================================================#
config/
configure
config-h.in
autom4te.cache
*Makefile.in
*Makefile
libtool
aclocal.m4
config.log
config.status
stamp-h1
config.h
m4/libtool.m4
m4/ltoptions.m4
m4/ltsugar.m4
m4/ltversion.m4
m4/lt~obsolete.m4

#==============================================================================#
# Build artifacts
#==============================================================================#
#m4/
build/
#*.m4
*.o
*.lo
*.la
*~
*.pdf
*.swp
a.out

#==============================================================================#
# Kate Swap Files
#==============================================================================#
*.kate-swp
.#kate-*

#==============================================================================#
# Backup artifacts
#==============================================================================#
~*
*~
tmp/
 
#==============================================================================#
# Doxygen artifacts
#==============================================================================#
doc/

#==============================================================================#
# KDevelop files
#==============================================================================#
.kdev4
*.kdev4
.dirstamp
.deps
.libs

#==============================================================================#
# Eclipse files
#==============================================================================#
.wtpmodules
.classpath
.project
.cproject
.pydevproject
.settings
.autotools

/Debug/
/misc/

#==============================================================================#
# Intellij files
#==============================================================================#
.idea
*.iml

#==============================================================================#
# Code Coverage files
#==============================================================================#
*.gcno
*.gcda

#==============================================================================#
# Scripts
#==============================================================================#
*.jar
scripts/PelotonTest/out
scripts/PelotonTest/lib

#==============================================================================#
# Protobuf
#==============================================================================#
*.pb-c.c
*.pb-c.h
*.pb.cc
*.pb.h
*.pb.go

#==============================================================================#
# Third party
#==============================================================================#
third_party/nanomsg/
third_party/nvml/
third_party/logcabin/

#==============================================================================#
# Eclipse
#==============================================================================#

.metadata
bin/
tmp/
*.tmp
*.bak
*.swp
*~.nib
local.properties
.settings/
.loadpath
.recommenders

# Eclipse Core
.project

# External tool builders
.externalToolBuilders/

# Locally stored "Eclipse launch configurations"
*.launch

# PyDev specific (Python IDE for Eclipse)
*.pydevproject

# CDT-specific (C/C++ Development Tooling)
.cproject

# JDT-specific (Eclipse Java Development Tools)
.classpath

# Java annotation processor (APT)
.factorypath

# PDT-specific (PHP Development Tools)
.buildpath

# sbteclipse plugin
.target

# Tern plugin
.tern-project

# TeXlipse plugin
.texlipse

# STS (Spring Tool Suite)
.springBeans

# Code Recommenders
.recommenders/
<<<<<<< HEAD

CMakeLists.txt
=======
io_file
>>>>>>> wbl<|MERGE_RESOLUTION|>--- conflicted
+++ resolved
@@ -211,9 +211,7 @@
 
 # Code Recommenders
 .recommenders/
-<<<<<<< HEAD
 
 CMakeLists.txt
-=======
-io_file
->>>>>>> wbl+
+io_file