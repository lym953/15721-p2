--- conflicted
+++ resolved
@@ -17,479 +17,5 @@
 #include <set>
 
 namespace peloton {
-<<<<<<< HEAD
-namespace index {
-static const int MultiplyDeBruijnBitPosition[32] = {
-    0,  1,  28, 2,  29, 14, 24, 3, 30, 22, 20, 15, 25, 17, 4,  8,
-    31, 27, 13, 23, 21, 19, 16, 7, 26, 12, 18, 6,  11, 5,  10, 9};
-
-////////////////////////////////////////////////////////////////////
-// Interface Method Implementation
-////////////////////////////////////////////////////////////////////
-
-SKIPLIST_TEMPLATE_ARGUMENTS
-bool SKIPLIST_TYPE::Insert(const KeyType &key, const ValueType &value) {
-  // Check whether we should insert the new entry
-  void *ptr = Search(key, 0);
-  if (!duplicated_key) {
-    if (ptr != NULL && key_eq_obj(((LeafNode *)ptr)->pair.first, key))
-      return false;
-  }
-
-  // Determine the height of the tower
-  int v = rand();
-  int levels =
-      MultiplyDeBruijnBitPosition[((uint32_t)((v & -v) * 0x077CB531U)) >> 27];
-
-  // Fill in keys and values and then link the tower
-  LeafNode *lf_node = new LeafNode;
-  lf_node->pair = std::make_pair(key, value);
-
-  // in_nodes[i-1] represents an InnerNode at level i
-  InnerNode *in_nodes[levels];
-  if (levels > 0) {
-    for (int i = 0; i < levels; i++) in_nodes[i] = new InnerNode();
-    // Link InnerNodes
-    for (int i = 1; i < levels; i++) {
-      in_nodes[i]->key = key;
-      in_nodes[i]->down = in_nodes[i - 1];
-    }
-    in_nodes[0]->key = key;
-    in_nodes[0]->down = lf_node;
-  }
-
-// Find the position to insert the key for each level
-link_level_0:
-  if (ptr == NULL) {
-    lf_node->next = head_nodes[0].next;
-    while (!__sync_bool_compare_and_swap(&head_nodes[0].next, lf_node->next,
-                                         lf_node)) {
-      ptr = Search(key, 0);
-      goto link_level_0;
-    }
-  } else {
-    lf_node->next = ((LeafNode *)ptr)->next;
-    while (!__sync_bool_compare_and_swap(&(((LeafNode *)ptr)->next),
-                                         lf_node->next, lf_node)) {
-      ptr = Search(key, 0);
-      goto link_level_0;
-    }
-  }
-
-  for (int i = 1; i <= levels; i++) {
-  link_level_i:
-    void *ptr = Search(key, i);
-    if (ptr == NULL) {
-      in_nodes[i - 1]->next = head_nodes[i].next;
-      while (!__sync_bool_compare_and_swap(
-          &head_nodes[i].next, in_nodes[i - 1]->next, in_nodes[i - 1])) {
-        goto link_level_i;
-      }
-    } else {
-      in_nodes[i - 1]->next = ((InnerNode *)(ptr))->next;
-      while (!__sync_bool_compare_and_swap(&(((InnerNode *)(ptr))->next),
-                                           in_nodes[i - 1]->next,
-                                           in_nodes[i - 1])) {
-        goto link_level_i;
-      }
-    }
-  }
-// Add additional levels if the tower exceeds the maximum height
-update_max_level:
-  int cur_max_level = max_level;
-  if (levels > cur_max_level) {
-    while (!__sync_bool_compare_and_swap(&max_level, cur_max_level, levels)) {
-      goto update_max_level;
-    }
-  }
-
-  return true;
-}
-
-SKIPLIST_TEMPLATE_ARGUMENTS
-void SKIPLIST_TYPE::PrintSkipList() {
-  for (int i = max_level; i > 0; i--) {
-    std::cout << "Level " << i << " :";
-    InnerNode *cur = static_cast<InnerNode *>(head_nodes[i].next);
-    while (cur != NULL) {
-      std::cout << cur->key << "--->";
-      cur = static_cast<InnerNode *>(cur->next);
-    }
-    std::cout << std::endl;
-  }
-  std::cout << "Level " << 0 << " :";
-  LeafNode *cur = static_cast<LeafNode *>(head_nodes[0].next);
-  while (cur != NULL) {
-    std::cout << "(" << cur->pair.first << ", " << cur->pair.second << ") --->";
-    cur = static_cast<LeafNode *>(cur->next);
-  }
-  std::cout << std::endl;
-}
-
-/* It returns the pointer to the node whose key is the largest key <= key at
- * level specified by the input. (It returns a pointer to InnerNode if level
- * > 0 and a pointer to LeafNode if level == 0)
- * If the there is no node before the key at that level, it returns NULL.
- * It returns NULL if level is invalid, meaning level is not in [0,31]
- *
- * NOTE: Even if the max_level is 6, we can still do Search(99, 8) as long
- * as 8 belongs to [0,31]. Of course, it will return NULL because there is
- * no node at level 8 whose key <= 99.
- * */
-SKIPLIST_TEMPLATE_ARGUMENTS
-void *SKIPLIST_TYPE::Search(const KeyType &key, int level) {
-  // Check if skiplist is empty
-  if (IsEmpty()) return NULL;
-  if (level > max_level || level < 0) return NULL;
-
-  int cur_level = max_level;
-  InnerNode *cur = (InnerNode *)head_nodes[cur_level].next;
-  void *prev = NULL;
-  while (1) {
-    if (cur_level == 0) {
-      LeafNode *leaf_cur = (LeafNode *)cur;
-      while (leaf_cur != NULL && KeyCmpLessEqual(leaf_cur->pair.first, key)) {
-        prev = leaf_cur;
-        leaf_cur = (LeafNode *)(leaf_cur->next);
-      }
-    } else {
-      while (cur != NULL && KeyCmpLessEqual(cur->key, key)) {
-        prev = cur;
-        cur = (InnerNode *)(cur->next);
-      }
-    }
-    if (cur_level == level) return prev;
-    cur_level--;
-    if (prev == NULL) {
-      cur = (InnerNode *)head_nodes[cur_level].next;
-    } else {
-      cur = (InnerNode *)(((InnerNode *)prev)->down);
-      prev = NULL;
-    }
-  }
-}
-
-/**
- * Implete delete operation.
- * perform logical deletion - mark the base node as deleted.
- * The physical deletion will be performed by garbage collection.
- * The DeleteEntry function should erase only the index entry matching the specific <key, value> pair.
- * Some edge cases: how about I after deletion, I have no nodes in this level? - how should I update this?
- * What if I delete the node in the middle level. - I can't find a prev node pointing to this.
- * should i fail this? Or should I retry?
- */
-SKIPLIST_TEMPLATE_ARGUMENTS
-bool SKIPLIST_TYPE::Delete(const &KeyValuePair keyPair) {
-  // Check if skiplist is empty
-  if (IsEmpty()) return false;
-  LeafNode* node_to_delete = Find(keyPair);
-  //if we can't find such a node return null.
-  if (node_to_delete == NULL) {
-    return false;
-  }
-
-  //update value here.
-  //if fails should we retry the delete operation?
-  //or just return fail?
-  //check whether bw_tree implements with any atomic value.
-  bool success = __sync_bool_compare_and_swap(&(node_to_delete.deleted), true, false);
-  if (!success) {
-    return false;
-  }
-  //<the one with key and its predecessor.
-  //in case max level changes. - int records the level.
-  std::map<InnerNode*, int> starting_inner_nodes;
-  std::vector<LeafNode*> starting_leaf_nodes;
-  //store the current levels next ones.
-  std:set<void*> next_level;
-  //find all the node entries that contain the key.
-  //32 sets containing all the nodes that are not connected by the previous one.
-  //if not in previous one's next, adds into it.
-  KeyType key = keyPair->pair.first;
-  for(int level = max_level; level >= 0; level--) {
-      //find the largest node that is less than the current key.
-      void *prev = SearchDown(key, level);
-      void* curr_node = (void*) prev->next;
-      //now the current should be the one that >= key.
-      std:set<void*> tmp_next_level;
-      //loop this level and check.
-       while(curr_node != NULL) {
-          //if base level.
-          if (level == 0) {
-            if (KeyCmpGreater((LeafNode*)curr_node->pair.first, key)) {
-              break;
-            }
-
-            //if is a starting node.
-            if (next_level.find(curr_node) == next_level.end()) {
-                //insert into the starting nodes.
-                starting_leaf_nodes.insert((LeafNode*)curr_node);
-                //we don't have next level at all.
-            }
-          } else {
-            //above base level.
-            if (KeyCmpGreater((InnerNode*)curr_node->key, key)) {
-              break;
-            }
-
-            //if is a starting node.
-            if (next_level.find(curr_node) == next_level.end()) {
-                //insert into the starting nodes.
-                starting_inner_nodes.insert(std::make_pair((InnerNode*)curr_node, level));
-                //insert the next level.
-                tmp_next_level.insert((void*)((InnerNode*)curr_node->down));
-            }
-          }
-          //move to next one.
-          curr_node = (void*)curr_node->next;
-        }
-        //swing the temp and this.
-        next_level.clear();
-        next_level = tmp_next_level;
-    }
-    //the highest tower node pointing to the key-value pair.
-    void* start_node = NULL;
-    //the level of that tower.
-    int start_level = -1;
-    //iterate through all the starting nodes.
-    for(std::map<InnerNode*, int>::iterator itr = starting_inner_nodes.begin(); \
-          itr != starting_inner_nodes.end(); ++itr) {
-        int level = *iter->second;
-        void* next_node = *itr->first;
-        //traverse down.
-        while(level > 0) {
-            next_node = (InnerNode*)next_node->down;
-            level--;
-        }
-        //the base one.
-        if (KeyValueCmpEqual((LeafNode*)next_node->pair, keyPair)) {
-          start_node = (void*)*iter->first;
-          start_level = *iter->second;
-          break;
-        }
-    }
-    //if can't find in the middle - just leaf node.
-    if (start_node == NULL) {
-        //iterate through all the starting nodes.
-        for(std::vector<LeafNode*>::iterator itr = starting_leaf_nodes.begin(); \
-              itr != starting_leaf_nodes.end(); ++itr) {
-            LeafNode* tmp_start_node = *itr;
-            //record the start node and the start level.
-            if (KeyValueCmpEqual(tmp_start_node->pair, keyPair)) {
-              start_node = (void*)tmp_start_node;
-              start_level = 0;
-              break;
-            }
-        }
-    }
-
-    //start to delete this node. search from top to bottom.
-    //prev may be a normal inner node, or a head node.
-    //but no matter of what, it should give you prev.
-    for (int i = start_level; i >= 1; i--) {
-      link_level_i:
-        void *ptr = SearchNode(key, i);
-        //if this ptr is a header node & reduce_level isn't true in current one.
-        if (ptr == (void*)head_nodes[i]) {
-           int cur_max_level = max_level;
-           if (cur_max_level == i) {
-             //do we care if this set fails?
-             //TODO: don't care if fails right now.
-              __sync_bool_compare_and_swap(&max_level, cur_max_level, cur_max_level-1);
-           }
-        }
-        //set ptr's next to my current's next.
-        while (!__sync_bool_compare_and_swap(&(((InnerNode *)(ptr))->next),\
-                                               (BaseNode*)start_node,\
-                                                start_node->next)){
-           goto link_level_i;
-        }
-        //move to next level.
-        start_node = (void*)start_node->down;
-    }
-
-    // cas the bottom one.
-    link_level_0:
-      void *ptr = SearchNode(key, i);
-      //we don't reduce max level here because it's already 10.
-      while (!__sync_bool_compare_and_swap(&(((LeafNode *)ptr)->next), (BaseNode*)start_node,\
-                                             start_node->next)) {
-          goto link_level_0;
-      }
-    return true;
-}
-
-
-
-/** 
- * This helper function helps you to find the key that is largest, strictly less than key.
- */
-SKIPLIST_TEMPLATE_ARGUMENTS
-void *SKIPLIST_TYPE::SearchDown(const KeyType &key, int level) {
-  // Check if skiplist is empty
-  if (IsEmpty()) return NULL;
-  if (level > max_level || level < 0) return NULL;
-
-  int cur_level = max_level;
-  InnerNode *cur = (InnerNode *)head_nodes[cur_level].next;
-  void *prev = NULL;
-  while (1) {
-    if (cur_level == 0) {
-      LeafNode *leaf_cur = (LeafNode *)cur;
-      while (leaf_cur != NULL && KeyCmpLess(leaf_cur->pair.first, key)) {
-        prev = leaf_cur;
-        leaf_cur = (LeafNode *)(leaf_cur->next);
-      }
-    } else {
-      while (cur != NULL && KeyCmpLess(cur->key, key)) {
-        prev = cur;
-        cur = (InnerNode *)(cur->next);
-      }
-    }
-    if (cur_level == level) return prev;
-    cur_level--;
-    if (prev == NULL) {
-      cur = (InnerNode *)head_nodes[cur_level].next;
-    } else {
-      cur = (InnerNode *)(((InnerNode *)prev)->down);
-      prev = NULL;
-    }
-  }
-}
-
-/*****
- * We want to find the given keyValuePair to check whether it's in the skiplist.
- * return the exactly leafNode containing the key-value pair.
- **/
-SKIPLIST_TEMPLATE_ARGUMENTS
-LeafNode *SKIPLIST_TYPE::Find(const &KeyValuePair keyPair) {
-  // Check if skiplist is empty
-  void *prev = SearchDown(key, 0);
-
-  //if nothing finds.
-  if(prev == NULL) {
-    return NULL;
-  }
-
-  //if the next one is null or the next ones' key is not the key we want.
-  LeafNode* curr_node = (LeafNode*) prev->next;
-  if (curr_node == NULL || !KeyCmpEqual((LeafNode*)prev->pair.first, key)) {
-    return NULL;
-  }
-  
-  //LeafNode* prev_node = curr_node;
-  //traverse down to find the key value pair.
-  while(curr_node != NULL) {
-    //over.
-    if (KeyCmpGreater(curr_node->pair.first, key)) {
-      return NULL;
-    }
-    //compare key-value pair.
-    if (KeyValueCmpEqual(curr_node->pair, keyValuePair)) {
-        //if deleted.
-        if (curr_node->deleted) {
-          return NULL;
-        }
-        //return prev_node;
-        return curr_node;
-    }
-    //prev_node = curr_node;
-    curr_node = (LeafNode*)curr_node->next;
-  }
-  return NULL;
-}
-
-//searchNode - to find a node in the skipList.
-/*****
- * We want to find the given keyValuePair to check whether it's in the skiplist.
- * return the exactly leafNode containing the key-value pair.
- **/
-SKIPLIST_TEMPLATE_ARGUMENTS
-void *SKIPLIST_TYPE::searchNode(const void* node, const int level) {
-  void* prev = NULL;
-  KeyType key;
-  if (level == 0) {
-    key = (LeafNode*)node->pair.first;
-  } else {
-    key = (InnerNode*)node->key;
-  }
-  prev = SearchDown(key, level);
-  //if we can't find such a node.
-  if(prev == NULL) {
-    return NULL;
-  }
-
-  void* curr_node = prev->next;
-  if (curr_node == NULL) {
-    return NULL;
-  }
-
-  if (level == 0) {
-    if (KeyCmpGreater((LeafNode*) curr_node->pair.first, key)) {
-      return NULL;
-    }
-  }
-
-  if (level != 0) {
-    if (KeyCmpGreater((InnerNode*) curr_node->key, key)) {
-      return NULL;
-    }
-  }
-
-  //start to find the node.
-  while(curr_node != NULL) {
-    if(level == 0) {
-      if (KeyCmpGreater((LeafNode*)curr_node->pair.first, key)) {
-        prev = NULL;
-        break;
-      }
-    } else {
-      if (KeyCmpGreater((InnerNode*)curr_node->key, key)) {
-        prev = NULL;
-        break;
-      }
-    }
-    if(curr_node == node) {
-      break;
-    } 
-    //move to next one.
-    prev = curr_node;
-    curr_node = curr_node->next;
-  }
-  return prev;
-}
-///////////////////////////////////////////////////////////////////
-// Forward Iterator
-///////////////////////////////////////////////////////////////////
-
-SKIPLIST_TEMPLATE_ARGUMENTS
-SKIPLIST_TYPE::ForwardIterator::ForwardIterator(SKIPLIST_TYPE *p_list_p)
-    : list_p{p_list_p} {
-  lf_node = (SKIPLIST_TYPE::LeafNode *)list_p->head_nodes[0].next;
-}
-
-SKIPLIST_TEMPLATE_ARGUMENTS
-SKIPLIST_TYPE::ForwardIterator::ForwardIterator(SKIPLIST_TYPE *p_list_p,
-                                                const KeyType &start_key)
-    : list_p{p_list_p} {
-  LowerBound(start_key);
-}
-
-SKIPLIST_TEMPLATE_ARGUMENTS
-bool SKIPLIST_TYPE::ForwardIterator::IsEnd() const { return lf_node == NULL; }
-
-SKIPLIST_TEMPLATE_ARGUMENTS
-void SKIPLIST_TYPE::ForwardIterator::LowerBound(const KeyType &start_key_p) {
-  lf_node = (SKIPLIST_TYPE::LeafNode *)list_p->Search(start_key_p, 0);
-  if (lf_node && list_p->KeyCmpLess(lf_node->pair.first, start_key_p)) {
-    lf_node = (SKIPLIST_TYPE::LeafNode *)lf_node->next;
-  }
-  PL_ASSERT(lf_node == nullptr ||
-            KeyCmpLessEqual(start_key_p, lf_node->pair.first));
-}
-
-}  // namespace index
-=======
 namespace index {}  // namespace index
->>>>>>> 9f62fafb
 }  // namespace peloton