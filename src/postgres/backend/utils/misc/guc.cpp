--- conflicted
+++ resolved
@@ -417,13 +417,13 @@
 {
   LOGGING_TYPE_INVALID, /* No logging */
 
-<<<<<<< HEAD
-  LOGGING_TYPE_DRAM_NVM = 10,   /* Aries */
-  LOGGING_TYPE_NVM_NVM /* Peloton */
-=======
-  LOGGING_TYPE_NVM_WAL,   /* Aries */
-  LOGGING_TYPE_NVM_WBL  /* Peloton */
->>>>>>> 71d39452
+  // NVM
+  LOGGING_TYPE_NVM_WAL,
+  LOGGING_TYPE_NVM_WBL,
+
+  // HDD
+  LOGGING_TYPE_HDD_WAL,
+  LOGGING_TYPE_HDD_WBL
 } LoggingType;
 
 static const struct config_enum_entry peloton_logging_mode_options[] = {
