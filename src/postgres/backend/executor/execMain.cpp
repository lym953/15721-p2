--- conflicted
+++ resolved
@@ -438,7 +438,7 @@
 	if (ExecutorEnd_hook)
 		(*ExecutorEnd_hook) (queryDesc);
 	else {
-		standard_ExecutorEnd(queryDesc);
+		//standard_ExecutorEnd(queryDesc);
 	}
 }
 
@@ -470,7 +470,6 @@
 	oldcontext = MemoryContextSwitchTo(estate->es_query_cxt);
 
 	ExecEndPlan(queryDesc->planstate, estate);
-	elog(LOG, "Free Insert into table with Oid %u", ((ModifyTableState*)planstate)->resultRelInfo->ri_RelationDesc->rd_id);
 
 	/* do away with our snapshots */
 	UnregisterSnapshot(estate->es_snapshot);
@@ -481,14 +480,12 @@
 	 */
 	MemoryContextSwitchTo(oldcontext);
 
-	elog(LOG, "Free2 Insert into table with Oid %u", ((ModifyTableState*)planstate)->resultRelInfo->ri_RelationDesc->rd_id);
 	/*
 	 * Release EState and per-query memory context.  This should release
 	 * everything the executor has allocated.
 	 */
 	FreeExecutorState(estate);
 
-	elog(LOG, "Free3 Insert into table with Oid %u", ((ModifyTableState*)planstate)->resultRelInfo->ri_RelationDesc->rd_id);
 	/* Reset queryDesc fields that no longer point to anything */
 	queryDesc->tupDesc = NULL;
 	queryDesc->estate = NULL;
@@ -1483,9 +1480,9 @@
 	{
 		/* Close indices and then the relation itself */
 	  // Peloton changes: wait, dont close now
-		//ExecCloseIndices(resultRelInfo);
-		//heap_close(resultRelInfo->ri_RelationDesc, NoLock);
-	  elog(LOG, "Wait, do not close relation: %p, now", resultRelInfo->ri_RelationDesc);
+		ExecCloseIndices(resultRelInfo);
+		heap_close(resultRelInfo->ri_RelationDesc, NoLock);
+	  //elog(LOG, "Wait, do not close relation: %p, now", resultRelInfo->ri_RelationDesc);
 		resultRelInfo++;
 	}
 
@@ -1561,21 +1558,7 @@
 		slot = ExecProcNode(planstate);
 
 		// TODO: Peloton Changes
-<<<<<<< HEAD
-		if (nodeTag(planstate->plan) == T_ModifyTable) {
-			elog(LOG, "Insert into table with Oid %u", ((ModifyTableState*)planstate)->resultRelInfo->ri_RelationDesc->rd_id);
-			elog(LOG, "%p, %p, %p, %p", planstate, ((ModifyTableState*)planstate)->resultRelInfo, ((ModifyTableState*)planstate)->resultRelInfo->ri_RelationDesc, &(((ModifyTableState*)planstate)->resultRelInfo->ri_RelationDesc->rd_id));
-			elog(LOG, "%u, %u, %u, %u", sizeof(ModifyTableState), sizeof(ResultRelInfo), sizeof(RelationData), sizeof(Oid));
-		}
-
-		peloton::bridge::PlanTransformer::HexDump("Postgres ModifyTableState", planstate, sizeof(ModifyTableState));
-		peloton::bridge::PlanTransformer::HexDump("Postgres ResultRelInfo",((ModifyTableState*)planstate)->resultRelInfo , sizeof(ResultRelInfo));
-		peloton::bridge::PlanTransformer::HexDump("Postgres RelationData",((ModifyTableState*)planstate)->resultRelInfo->ri_RelationDesc, sizeof(RelationData));
-
-		peloton_send_dml(planstate);
-=======
 		peloton_send_dml(planstate, sendTuples, dest);
->>>>>>> ccd8488b
 
 
 		/*
