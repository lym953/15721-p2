--- conflicted
+++ resolved
@@ -1651,17 +1651,13 @@
       TupleDesc tupDesc)
 {
 
-<<<<<<< HEAD
-  peloton_send_dml(planstate,
-                   sendTuples,
-                   dest,
-                   tupDesc,
-                   estate);
-=======
-  // TODO: Peloton Changes
+  //peloton_send_dml(planstate,
+  //                sendTuples,
+  //                 dest,
+  //                 tupDesc,
+  //                 estate);
   //peloton_dml(planstate, sendTuples, dest, tupDesc);
 
->>>>>>> f40bc942
 }
 
 /*
