--- conflicted
+++ resolved
@@ -32,11 +32,8 @@
 #include "backend/bridge/dml/executor/plan_executor.h"
 #include "backend/bridge/dml/mapper/mapper.h"
 #include "backend/logging/log_manager.h"
-<<<<<<< HEAD
 #include "backend/logging/checkpoint_manager.h"
-=======
 #include "backend/gc/gc_manager_factory.h"
->>>>>>> 66e26e48
 
 #include "postgres.h"
 #include "c.h"
@@ -95,12 +92,7 @@
   try {
     // Process the utility statement
     peloton::bridge::Bootstrap::BootstrapPeloton();
-<<<<<<< HEAD
-
-    // Start logging
-=======
-    // Sart logging
->>>>>>> 66e26e48
+
     if(logging_module_check == false){
       elog(DEBUG2, "....................................................................................................");
       elog(DEBUG2, "Logging Mode : %d", peloton_logging_mode);
@@ -164,7 +156,6 @@
           log_manager.DoneRecovery();
         }
       }
-<<<<<<< HEAD
 
       // start checkpointing mode after recovery
       if (peloton_checkpoint_mode != CHECKPOINT_TYPE_INVALID) {
@@ -174,8 +165,6 @@
 		  elog(DEBUG2, "Checkpointing mode");
     	}
       }
-=======
->>>>>>> 66e26e48
     }
   }
   catch(const std::exception &exception) {
