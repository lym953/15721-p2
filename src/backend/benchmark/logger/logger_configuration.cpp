//===----------------------------------------------------------------------===//
//
//                         Peloton
//
// logger_configuration.cpp
//
// Identification: src/backend/benchmark/logger/logger_configuration.cpp
//
// Copyright (c) 2015-16, Carnegie Mellon University Database Group
//
//===----------------------------------------------------------------------===//

#include <iomanip>
#include <algorithm>
#include <sys/stat.h>

#undef NDEBUG

#include "backend/common/exception.h"
#include "backend/common/logger.h"
#include "backend/benchmark/logger/logger_configuration.h"
#include "backend/benchmark/ycsb/ycsb_configuration.h"

namespace peloton {
namespace benchmark {
namespace logger {

void Usage(FILE* out) {
  fprintf(out,
          "Command line options :  logger <options> \n"
          "   -h --help              :  Print help message \n"
          "   -l --logging-type      :  Logging type \n"
          "   -f --data-file-size    :  Data file size (MB) \n"
          "   -e --experiment_type   :  Experiment Type \n"
          "   -w --wait-timeout      :  Wait timeout (us) \n"
          "   -h --help              :  Print help message \n"
          "   -k --scale-factor      :  # of tuples \n"
          "   -t --transactions      :  # of transactions \n"
          "   -c --column_count      :  # of columns \n"
          "   -u --write-ratio       :  Fraction of updates \n"
          "   -b --backend-count     :  Backend count \n");
}

static struct option opts[] = {
    {"logging-type", optional_argument, NULL, 'l'},
    {"data-file-size", optional_argument, NULL, 'f'},
    {"experiment-type", optional_argument, NULL, 'e'},
    {"wait-timeout", optional_argument, NULL, 'w'},
    {"scale-factor", optional_argument, NULL, 'k'},
    {"transaction_count", optional_argument, NULL, 't'},
    {"update_ratio", optional_argument, NULL, 'u'},
    {"backend_count", optional_argument, NULL, 'b'},
    {NULL, 0, NULL, 0}};

static void ValidateLoggingType(const configuration& state) {
  LOG_INFO("Invalid logging_type :: %s",
           LoggingTypeToString(state.logging_type).c_str());
}

static void ValidateDataFileSize(const configuration& state) {
  if (state.data_file_size <= 0) {
    LOG_ERROR("Invalid data_file_size :: %lu", state.data_file_size);
    exit(EXIT_FAILURE);
  }

  LOG_INFO("data_file_size :: %lu", state.data_file_size);
}

static void ValidateExperiment(const configuration& state) {
  if (state.experiment_type < 0 || state.experiment_type > 4) {
    LOG_ERROR("Invalid experiment_type :: %d", state.experiment_type);
    exit(EXIT_FAILURE);
  }

  LOG_INFO("experiment_type :: %d", state.experiment_type);
}

static void ValidateWaitTimeout(const configuration& state) {
  if (state.wait_timeout < 0) {
    LOG_ERROR("Invalid wait_timeout :: %lu", state.wait_timeout);
    exit(EXIT_FAILURE);
  }

  LOG_INFO("wait_timeout :: %lu", state.wait_timeout);
}

static void ValidateLogFileDir(configuration& state) {
  struct stat data_stat;

  // Assign log file dir based on logging type
  switch (state.logging_type) {
    // Log file on NVM
    case LOGGING_TYPE_NVM_WAL:
<<<<<<< HEAD
    case LOGGING_TYPE_NVM_WBL: {
=======
    case LOGGING_TYPE_NVM_WBL:
    {
>>>>>>> 3f733881
      int status = stat(NVM_DIR, &data_stat);
      if (status == 0 && S_ISDIR(data_stat.st_mode)) {
        state.log_file_dir = NVM_DIR;
      }
    } break;

    // Log file on HDD
    case LOGGING_TYPE_HDD_WAL:
<<<<<<< HEAD
    case LOGGING_TYPE_HDD_WBL: {
=======
    case LOGGING_TYPE_HDD_WBL:
    {
>>>>>>> 3f733881
      int status = stat(HDD_DIR, &data_stat);
      if (status == 0 && S_ISDIR(data_stat.st_mode)) {
        state.log_file_dir = HDD_DIR;
      }
    } break;

    case LOGGING_TYPE_INVALID:
    default: {
      int status = stat(TMP_DIR, &data_stat);
      if (status == 0 && S_ISDIR(data_stat.st_mode)) {
        state.log_file_dir = TMP_DIR;
      } else {
        throw Exception("Could not find temp directory : " +
                        std::string(TMP_DIR));
      }
    } break;
  }

  LOG_INFO("log_file_dir :: %s", state.log_file_dir.c_str());
}

void ParseArguments(int argc, char* argv[], configuration& state) {
  // Default Values
  state.logging_type = LOGGING_TYPE_NVM_WAL;

  state.log_file_dir = TMP_DIR;
  state.data_file_size = 512;

  state.experiment_type = EXPERIMENT_TYPE_INVALID;
  state.wait_timeout = 200;

  // Default Values
  ycsb::state.scale_factor = 1;
  ycsb::state.transaction_count = 10000;
  ycsb::state.column_count = 10;
  ycsb::state.update_ratio = 0.5;
  ycsb::state.backend_count = 2;

  // Parse args
  while (1) {
    int idx = 0;
    int c = getopt_long(argc, argv, "ahl:f:e:w:k:t:c:u:b:", opts, &idx);

    if (c == -1) break;

    switch (c) {
      case 'l':
        state.logging_type = (LoggingType)atoi(optarg);
        break;
      case 'f':
        state.data_file_size = atoi(optarg);
        break;
      case 'e':
        state.experiment_type = (ExperimentType)atoi(optarg);
        break;
      case 'w':
        state.wait_timeout = atoi(optarg);
        break;

      // YCSB
      case 'k':
        ycsb::state.scale_factor = atoi(optarg);
        break;
      case 't':
        ycsb::state.transaction_count = atoi(optarg);
        break;
      case 'c':
        ycsb::state.column_count = atoi(optarg);
        break;
      case 'u':
        ycsb::state.update_ratio = atof(optarg);
        break;
      case 'b':
        ycsb::state.backend_count = atoi(optarg);
        break;

      case 'h':
        Usage(stderr);
        break;

      default:
        exit(EXIT_FAILURE);
        break;
    }
  }

  // Print configuration
  ValidateLoggingType(state);
  ValidateDataFileSize(state);
  ValidateLogFileDir(state);
  ValidateWaitTimeout(state);
  ValidateExperiment(state);

  // Print configuration
  ycsb::ValidateScaleFactor(ycsb::state);
  ycsb::ValidateColumnCount(ycsb::state);
  ycsb::ValidateUpdateRatio(ycsb::state);
  ycsb::ValidateBackendCount(ycsb::state);
  ycsb::ValidateTransactionCount(ycsb::state);
}

}  // namespace logger
}  // namespace benchmark
}  // namespace peloton<|MERGE_RESOLUTION|>--- conflicted
+++ resolved
@@ -91,12 +91,7 @@
   switch (state.logging_type) {
     // Log file on NVM
     case LOGGING_TYPE_NVM_WAL:
-<<<<<<< HEAD
     case LOGGING_TYPE_NVM_WBL: {
-=======
-    case LOGGING_TYPE_NVM_WBL:
-    {
->>>>>>> 3f733881
       int status = stat(NVM_DIR, &data_stat);
       if (status == 0 && S_ISDIR(data_stat.st_mode)) {
         state.log_file_dir = NVM_DIR;
@@ -105,12 +100,7 @@
 
     // Log file on HDD
     case LOGGING_TYPE_HDD_WAL:
-<<<<<<< HEAD
     case LOGGING_TYPE_HDD_WBL: {
-=======
-    case LOGGING_TYPE_HDD_WBL:
-    {
->>>>>>> 3f733881
       int status = stat(HDD_DIR, &data_stat);
       if (status == 0 && S_ISDIR(data_stat.st_mode)) {
         state.log_file_dir = HDD_DIR;
