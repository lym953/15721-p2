--- conflicted
+++ resolved
@@ -107,13 +107,6 @@
     assert(column_ids_.size() > 0);
 
     // Retrieve next tile group.
-<<<<<<< HEAD
-    if (current_tile_group_offset_ == table_tile_group_count_) {
-      return false;
-    }
-    std::cout << "current tile group offset : " << current_tile_group_offset_ <<  " "  <<
-                 "table tile group count : " << table_tile_group_count_ << std::endl;
-=======
     while (current_tile_group_offset_ < table_tile_group_count_) {
 
       storage::TileGroup *tile_group =
@@ -134,7 +127,6 @@
         if (tile_group_header->IsVisible(tuple_id, txn_id, commit_id) == false) {
           continue;
         }
->>>>>>> 3b2465de
 
         expression::ContainerTuple<storage::TileGroup> tuple(tile_group,
                                                              tuple_id);
