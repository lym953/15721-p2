--- conflicted
+++ resolved
@@ -177,11 +177,7 @@
 
 void TsOrderTxnManager::PerformUpdate(const ItemPointer &old_location,
                                       const ItemPointer &new_location) {
-<<<<<<< HEAD
-  LOG_INFO("Performing Write %lu %lu", old_location.block, old_location.offset);
-=======
-  LOG_INFO("Performing Write %u %u", tile_group_id, tuple_id);
->>>>>>> 3835be16
+  LOG_INFO("Performing Write %u %u", old_location.block, old_location.offset);
 
   auto tile_group_header = catalog::Manager::GetInstance()
       .GetTileGroup(old_location.block)->GetHeader();
