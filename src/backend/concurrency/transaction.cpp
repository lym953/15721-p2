//===----------------------------------------------------------------------===//
//
//                         PelotonDB
//
// transaction.cpp
//
// Identification: src/backend/concurrency/transaction.cpp
//
// Copyright (c) 2015, Carnegie Mellon University Database Group
//
//===----------------------------------------------------------------------===//

#include "backend/concurrency/transaction.h"

#include "backend/common/logger.h"
#include "backend/common/platform.h"

#include <chrono>
#include <thread>
#include <iomanip>

namespace peloton {
namespace concurrency {

void Transaction::RecordRead(const oid_t &tile_group_id,
                             const oid_t &tuple_id) {
  if (rw_set.find(tile_group_id) != rw_set.end() &&
      rw_set.at(tile_group_id).find(tuple_id) !=
          rw_set.at(tile_group_id).end()) {
    // RWType &type = rw_set.at(tile_group_id).at(tuple_id);
    assert(rw_set.at(tile_group_id).at(tuple_id) != RW_TYPE_DELETE &&
           rw_set.at(tile_group_id).at(tuple_id) != RW_TYPE_INS_DEL);
    return;
  } else {
    rw_set[tile_group_id][tuple_id] = RW_TYPE_READ;
  }
}

void Transaction::RecordUpdate(const oid_t &tile_group_id,
                               const oid_t &tuple_id) {
  if (rw_set.find(tile_group_id) != rw_set.end() &&
      rw_set.at(tile_group_id).find(tuple_id) !=
          rw_set.at(tile_group_id).end()) {
    RWType &type = rw_set.at(tile_group_id).at(tuple_id);
    if (type == RW_TYPE_READ) {
      type = RW_TYPE_UPDATE;
      return;
    }
    if (type == RW_TYPE_UPDATE) {
      return;
    }
    if (type == RW_TYPE_INSERT) {
      return;
    }
    if (type == RW_TYPE_DELETE) {
      assert(false);
      return;
    }
    assert(false);
  } else {
    assert(false);
    rw_set[tile_group_id][tuple_id] = RW_TYPE_UPDATE;
  }
}

void Transaction::RecordInsert(const oid_t &tile_group_id,
                               const oid_t &tuple_id) {
  if (rw_set.find(tile_group_id) != rw_set.end() &&
      rw_set.at(tile_group_id).find(tuple_id) !=
          rw_set.at(tile_group_id).end()) {
    // RWType &type = rw_set.at(tile_group_id).at(tuple_id);
    assert(false);
  } else {
    rw_set[tile_group_id][tuple_id] = RW_TYPE_INSERT;
  }
}

void Transaction::RecordDelete(const oid_t &tile_group_id,
                               const oid_t &tuple_id) {
  if (rw_set.find(tile_group_id) != rw_set.end() &&
      rw_set.at(tile_group_id).find(tuple_id) !=
          rw_set.at(tile_group_id).end()) {
    RWType &type = rw_set.at(tile_group_id).at(tuple_id);
    if (type == RW_TYPE_READ) {
      type = RW_TYPE_DELETE;
      return;
    }
    if (type == RW_TYPE_UPDATE) {
      type = RW_TYPE_DELETE;
      return;
    }
    if (type == RW_TYPE_INSERT) {
      type = RW_TYPE_INS_DEL;
      return;
    }
    if (type == RW_TYPE_DELETE) {
      assert(false);
      return;
    }
    assert(false);
  } else {
    rw_set[tile_group_id][tuple_id] = RW_TYPE_DELETE;
  }
}

void Transaction::RecordRead(const ItemPointer &location) {
  RecordRead(location.block, location.offset);
}

void Transaction::RecordUpdate(const ItemPointer &location) {
  RecordUpdate(location.block, location.offset);
}

void Transaction::RecordInsert(const ItemPointer &location) {
  RecordInsert(location.block, location.offset);
}

void Transaction::RecordDelete(const ItemPointer &location) {
  RecordDelete(location.block, location.offset);
}

const std::map<oid_t, std::map<oid_t, RWType>> &Transaction::GetRWSet() {
  return rw_set;
}

<<<<<<< HEAD
=======
void Transaction::ResetState(void) { rw_set.clear(); }

>>>>>>> 3a5bf65b
const std::string Transaction::GetInfo() const {
  std::ostringstream os;

  os << "\tTxn :: @" << this << " ID : " << std::setw(4) << txn_id
     << " Begin Commit ID : " << std::setw(4) << begin_cid
     << " End Commit ID : " << std::setw(4) << end_cid
     << " Result : " << result_;

  os << " Ref count : " << std::setw(4) << outer_dep_count << "\n";
  return os.str();
}

}  // End concurrency namespace
}  // End peloton namespace<|MERGE_RESOLUTION|>--- conflicted
+++ resolved
@@ -123,11 +123,6 @@
   return rw_set;
 }
 
-<<<<<<< HEAD
-=======
-void Transaction::ResetState(void) { rw_set.clear(); }
-
->>>>>>> 3a5bf65b
 const std::string Transaction::GetInfo() const {
   std::ostringstream os;
 
