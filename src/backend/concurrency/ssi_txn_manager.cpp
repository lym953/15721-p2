//===----------------------------------------------------------------------===//
//
//                         PelotonDB
//
// ssi_txn_manager.cpp
//
// Identification: src/backend/concurrency/ssi_txn_manager.cpp
//
// Copyright (c) 2015-16, Carnegie Mellon University Database Group
//
//===----------------------------------------------------------------------===//

#include "ssi_txn_manager.h"

#include "backend/common/platform.h"
#include "backend/logging/log_manager.h"
#include "backend/logging/records/transaction_record.h"
#include "backend/concurrency/transaction.h"
#include "backend/catalog/manager.h"
#include "backend/common/exception.h"
#include "backend/common/logger.h"

#include <set>
namespace peloton {
namespace concurrency {

thread_local SsiTxnContext *current_ssi_txn_ctx;

SsiTxnManager &SsiTxnManager::GetInstance() {
  static SsiTxnManager txn_manager;
  return txn_manager;
}

// Visibility check
bool SsiTxnManager::IsVisible(
    const storage::TileGroupHeader *const tile_group_header,
    const oid_t &tuple_id) {
  txn_id_t tuple_txn_id = tile_group_header->GetTransactionId(tuple_id);
  cid_t tuple_begin_cid = tile_group_header->GetBeginCommitId(tuple_id);
  cid_t tuple_end_cid = tile_group_header->GetEndCommitId(tuple_id);
  if (tuple_txn_id == INVALID_TXN_ID) {
    // the tuple is not available.
    return false;
  }
  bool own = (current_txn->GetTransactionId() == tuple_txn_id);

  // there are exactly two versions that can be owned by a transaction.
  // unless it is an insertion.
  if (own == true) {
    if (tuple_begin_cid == MAX_CID && tuple_end_cid != INVALID_CID) {
      assert(tuple_end_cid == MAX_CID);
      // the only version that is visible is the newly inserted one.
      return true;
    } else {
      // the older version is not visible.
      return false;
    }
  } else {
    bool activated = (current_txn->GetBeginCommitId() >= tuple_begin_cid);
    bool invalidated = (current_txn->GetBeginCommitId() >= tuple_end_cid);
    if (tuple_txn_id != INITIAL_TXN_ID) {
      // if the tuple is owned by other transactions.
      if (tuple_begin_cid == MAX_CID) {
        // in this protocol, we do not allow cascading abort. so never read an
        // uncommitted version.
        return false;
      } else {
        // the older version may be visible.
        if (activated && !invalidated) {
          return true;
        } else {
          return false;
        }
      }
    } else {
      // if the tuple is not owned by any transaction.
      if (activated && !invalidated) {
        return true;
      } else {
        return false;
      }
    }
  }
}

bool SsiTxnManager::IsOwner(
    const storage::TileGroupHeader *const tile_group_header,
    const oid_t &tuple_id) {
  auto tuple_txn_id = tile_group_header->GetTransactionId(tuple_id);
  return tuple_txn_id == current_txn->GetTransactionId();
}

// if the tuple is not owned by any transaction and is visible to current
// transaction.
// will only be performed by deletes and updates.
bool SsiTxnManager::IsOwnable(
    const storage::TileGroupHeader *const tile_group_header,
    const oid_t &tuple_id) {
  auto tuple_txn_id = tile_group_header->GetTransactionId(tuple_id);
  auto tuple_end_cid = tile_group_header->GetEndCommitId(tuple_id);
  return tuple_txn_id == INITIAL_TXN_ID && tuple_end_cid == MAX_CID;
}

bool SsiTxnManager::AcquireOwnership(
    const storage::TileGroupHeader *const tile_group_header,
    const oid_t &tile_group_id __attribute__((unused)), const oid_t &tuple_id) {
  auto txn_id = current_txn->GetTransactionId();
  LOG_INFO("AcquireOwnership %lu", txn_id);

  if (tile_group_header->SetAtomicTransactionId(tuple_id, txn_id) == false) {
    LOG_INFO("Fail to insert new tuple. Set txn failure.");
    return false;
  }

  {
    GetReadLock(tile_group_header, tuple_id);
    ReadList *header = GetReaderList(tile_group_header, tuple_id);

    bool should_abort = false;
    while (header != nullptr) {
      // For all owner of siread lock on this version
      auto owner_ctx = header->txn_ctx;

      // Lock the transaction context
      owner_ctx->lock_.Lock();

      // Myself, skip
      if (owner_ctx == current_ssi_txn_ctx || owner_ctx->is_abort_ == true) {
        header = header->next;

        // Unlock the transaction context
        owner_ctx->lock_.Unlock();
        continue;
      }

      auto end_cid = owner_ctx->transaction_->GetEndCommitId();

      // Owner is running, then siread lock owner has an out edge to me
      if (end_cid == INVALID_TXN_ID) {
        SetInConflict(current_ssi_txn_ctx);
        SetOutConflict(owner_ctx);
        LOG_INFO("set %ld in, set %ld out", txn_id,
                 owner_ctx->transaction_->GetTransactionId());
      } else {
        // Owner has commited and ownner commit after I start, then I must abort
        if (end_cid > current_txn->GetBeginCommitId() &&
            GetInConflict(owner_ctx)) {
          should_abort = true;
          LOG_INFO("abort in acquire");

          // Unlock the transaction context
          owner_ctx->lock_.Unlock();
          break;
        }
      }

      header = header->next;

      // Unlock the transaction context
      owner_ctx->lock_.Unlock();
    }
    ReleaseReadLock(tile_group_header, tuple_id);

    if (should_abort) return false;
  }

  return true;
}

<<<<<<< HEAD
bool SsiTxnManager::PerformRead(const ItemPointer &location) {
  oid_t tile_group_id = location.block;
  oid_t tuple_id = location.offset;

  LOG_INFO("Perform Read %lu %lu", tile_group_id, tuple_id);
=======
bool SsiTxnManager::PerformRead(const oid_t &tile_group_id,
                                const oid_t &tuple_id) {
  LOG_INFO("Perform Read %u %u", tile_group_id, tuple_id);
>>>>>>> 3835be16
  auto tile_group = catalog::Manager::GetInstance().GetTileGroup(tile_group_id);
  auto tile_group_header = tile_group->GetHeader();

  auto txn_id = current_txn->GetTransactionId();

  auto &rw_set = current_txn->GetRWSet();
  if (rw_set.count(tile_group_id) == 0 ||
      rw_set.at(tile_group_id).count(tuple_id) == 0) {
    LOG_INFO("Not read before");
    // Previously, this tuple hasn't been read, add the txn to the reader list
    // of the tuple
    AddSIReader(tile_group.get(), tuple_id);

    auto writer = tile_group_header->GetTransactionId(tuple_id);
    // Another transaction is writting this tuple, add an edge
    if (writer != INVALID_TXN_ID && writer != INITIAL_TXN_ID &&
        writer != txn_id) {
      txn_manager_mutex_.ReadLock();

      if (txn_table_.count(writer) != 0) {
        // The writer have not been removed from the txn table
        LOG_INFO("Writer %lu has no entry in txn table when read %u", writer,
                 tuple_id);
        SetInConflict(txn_table_.at(writer));
        SetOutConflict(current_ssi_txn_ctx);
      }

      txn_manager_mutex_.Unlock();
    }
  }

  // existing SI code
  current_txn->RecordRead(location);

  // For each new version of the tuple
  {
    // read only section
    // read-lock
    // This is a potential big overhead for read operations
    txn_manager_mutex_.ReadLock();

    LOG_INFO("SI read phase 2");

    ItemPointer next_item = tile_group_header->GetNextItemPointer(tuple_id);
    while (!next_item.IsNull()) {
      auto tile_group =
          catalog::Manager::GetInstance().GetTileGroup(next_item.block);
      auto creator = GetCreatorTxnId(tile_group.get(), next_item.offset);

      LOG_INFO("%u %u creator is %lu", next_item.block, next_item.offset,
               creator);

      // Check creator status, skip if creator has commited before I start
      // or self is creator
      auto should_skip = false;
      if (txn_table_.count(creator) == 0)
        should_skip = true;
      else {
        if (creator == txn_id)
          should_skip = true;
        else {
          auto ctx = txn_table_.at(creator);
          if (ctx->transaction_->GetEndCommitId() != INVALID_TXN_ID &&
              ctx->transaction_->GetEndCommitId() <
                  current_txn->GetBeginCommitId()) {
            should_skip = true;
          }
        }
      }

      if (should_skip) {
        next_item =
            tile_group->GetHeader()->GetNextItemPointer(next_item.offset);
        continue;
      }

      auto creator_ctx = txn_table_.at(creator);
      // Lock the transaction context
      creator_ctx->lock_.Lock();

      if (creator_ctx->is_abort_ == false) {
        // If creator committed and has out_confict, since creator has commited,
        // I must abort
        if (creator_ctx->transaction_->GetEndCommitId() != INVALID_TXN_ID &&
            creator_ctx->out_conflict_) {
          LOG_INFO("abort in read");
          // Unlock the transaction context
          creator_ctx->lock_.Unlock();
          txn_manager_mutex_.Unlock();
          return false;
        }
        // Creator not commited, add an edge
        SetInConflict(creator_ctx);
        SetOutConflict(current_ssi_txn_ctx);
      }

      // Unlock the transaction context
      creator_ctx->lock_.Unlock();

      next_item = tile_group->GetHeader()->GetNextItemPointer(next_item.offset);
    }
    txn_manager_mutex_.Unlock();
  }

  return true;
}

<<<<<<< HEAD
bool SsiTxnManager::PerformInsert(const ItemPointer &location) {
  oid_t tile_group_id = location.block;
  oid_t tuple_id = location.offset;

  LOG_INFO("Perform insert %lu %lu", tile_group_id, tuple_id);

  auto tile_group_header =
      catalog::Manager::GetInstance().GetTileGroup(tile_group_id)->GetHeader();
  auto transaction_id = current_txn->GetTransactionId();

  // Set MVCC info
  assert(tile_group_header->GetTransactionId(tuple_id) == INVALID_TXN_ID);
  assert(tile_group_header->GetBeginCommitId(tuple_id) == MAX_CID);
  assert(tile_group_header->GetEndCommitId(tuple_id) == MAX_CID);

  tile_group_header->SetTransactionId(tuple_id, transaction_id);

=======
bool SsiTxnManager::PerformInsert(const oid_t &tile_group_id,
                                  const oid_t &tuple_id) {
  LOG_INFO("Perform insert %u %u", tile_group_id, tuple_id);
  SetOwnership(tile_group_id, tuple_id);
>>>>>>> 3835be16
  // No need to set next item pointer.
  current_txn->RecordInsert(location);
  // Init the creator of this tuple
  InitTupleReserved(current_txn->GetTransactionId(), tile_group_id, tuple_id);
  return true;
}

void SsiTxnManager::PerformUpdate(const ItemPointer &old_location,
                                  const ItemPointer &new_location) {
  auto transaction_id = current_txn->GetTransactionId();

  auto tile_group_header = catalog::Manager::GetInstance()
      .GetTileGroup(old_location.block)->GetHeader();
  auto new_tile_group_header = catalog::Manager::GetInstance()
      .GetTileGroup(new_location.block)->GetHeader();

  // if we can perform update, then we must already locked the older version.
  assert(tile_group_header->GetTransactionId(old_location.offset) ==
         transaction_id);
  // Set double linked list
  tile_group_header->SetNextItemPointer(old_location.offset, new_location);
  new_tile_group_header->SetPrevItemPointer(new_location.offset, old_location);

  new_tile_group_header->SetTransactionId(new_location.offset, transaction_id);
  new_tile_group_header->SetBeginCommitId(new_location.offset, MAX_CID);
  new_tile_group_header->SetEndCommitId(new_location.offset, MAX_CID);

  current_txn->RecordUpdate(old_location);

  InitTupleReserved(transaction_id, new_location.block, new_location.offset);
  return true;
}

void SsiTxnManager::PerformUpdate(const ItemPointer &location) {
  oid_t tile_group_id = location.block;
  oid_t tuple_id = location.offset;

  auto tile_group_header =
      catalog::Manager::GetInstance().GetTileGroup(tile_group_id)->GetHeader();
  auto transaction_id = current_txn->GetTransactionId();

  assert(tile_group_header->GetTransactionId(tuple_id) == transaction_id);

  // Set MVCC info
  tile_group_header->SetTransactionId(tuple_id, transaction_id);
  tile_group_header->SetBeginCommitId(tuple_id, MAX_CID);
  tile_group_header->SetEndCommitId(tuple_id, MAX_CID);

  // Add the old tuple into the update set
  auto old_location = tile_group_header->GetPrevItemPointer(tuple_id);
  if (old_location.IsNull() == false) {
    // Update an inserted version
    current_txn->RecordUpdate(old_location);
  }
}

void SsiTxnManager::PerformDelete(const ItemPointer &old_location,
                                  const ItemPointer &new_location) {
  auto tile_group_header = catalog::Manager::GetInstance()
      .GetTileGroup(old_location.block)->GetHeader();
  auto transaction_id = current_txn->GetTransactionId();

  auto new_tile_group_header = catalog::Manager::GetInstance()
      .GetTileGroup(new_location.block)->GetHeader();

  // Set up double linked list
  tile_group_header->SetNextItemPointer(old_location.offset, new_location);
  new_tile_group_header->SetPrevItemPointer(new_location.offset, old_location);

  new_tile_group_header->SetTransactionId(new_location.offset, transaction_id);
  new_tile_group_header->SetBeginCommitId(new_location.offset, MAX_CID);
  new_tile_group_header->SetEndCommitId(new_location.offset, INVALID_CID);

  // Add the old tuple into the delete set
  current_txn->RecordDelete(old_location);
  InitTupleReserved(transaction_id, new_location.block, new_location.offset);
  return true;
}

void SsiTxnManager::PerformDelete(const ItemPointer &location) {
  oid_t tile_group_id = location.block;
  oid_t tuple_id = location.offset;

  auto tile_group_header =
      catalog::Manager::GetInstance().GetTileGroup(tile_group_id)->GetHeader();
  auto transaction_id = current_txn->GetTransactionId();

  tile_group_header->SetTransactionId(tuple_id, transaction_id);
  tile_group_header->SetBeginCommitId(tuple_id, MAX_CID);
  tile_group_header->SetEndCommitId(tuple_id, INVALID_CID);

  // Add the old tuple into the delete set
  auto old_location = tile_group_header->GetPrevItemPointer(tuple_id);
  if (old_location.IsNull() == false) {
    // delete an inserted version
    current_txn->RecordDelete(old_location);
  } else {
    // if this version is newly inserted.
    current_txn->RecordDelete(location);
  }
}

Result SsiTxnManager::CommitTransaction() {
  LOG_INFO("Committing peloton txn : %lu ", current_txn->GetTransactionId());

  auto &manager = catalog::Manager::GetInstance();
  auto &rw_set = current_txn->GetRWSet();
  cid_t end_commit_id = GetNextCommitId();
  Result ret;

  bool should_abort = false;
  {
    current_ssi_txn_ctx->lock_.Lock();
    if (GetInConflict(current_ssi_txn_ctx) &&
        GetOutConflict(current_ssi_txn_ctx)) {
      should_abort = true;
      current_ssi_txn_ctx->is_abort_ = true;
    }

    // generate transaction id.
    ret = current_txn->GetResult();
    if (should_abort == false && ret == Result::RESULT_SUCCESS) {
      current_txn->SetEndCommitId(end_commit_id);
    }
    current_ssi_txn_ctx->lock_.Unlock();
  }

  if (should_abort) {
    LOG_INFO("Abort because RW conflict");
    return AbortTransaction();
  }

  //////////////////////////////////////////////////////////

  auto &log_manager = logging::LogManager::GetInstance();
  log_manager.LogBeginTransaction(end_commit_id);
  // install everything.
  for (auto &tile_group_entry : rw_set) {
    oid_t tile_group_id = tile_group_entry.first;
    auto tile_group = manager.GetTileGroup(tile_group_id);
    auto tile_group_header = tile_group->GetHeader();
    for (auto &tuple_entry : tile_group_entry.second) {
      auto tuple_slot = tuple_entry.first;
      if (tuple_entry.second == RW_TYPE_UPDATE) {
        // we must guarantee that, at any time point, only one version is
        // visible.
        // we do not change begin cid for old tuple.
        tile_group_header->SetEndCommitId(tuple_slot, end_commit_id);
        ItemPointer new_version =
            tile_group_header->GetNextItemPointer(tuple_slot);
        ItemPointer old_version(tile_group_id, tuple_slot);
        log_manager.LogUpdate(current_txn, end_commit_id, old_version,
                              new_version);

        auto new_tile_group_header =
            manager.GetTileGroup(new_version.block)->GetHeader();
        new_tile_group_header->SetBeginCommitId(new_version.offset,
                                                end_commit_id);
        new_tile_group_header->SetEndCommitId(new_version.offset, MAX_CID);

        COMPILER_MEMORY_FENCE;

        new_tile_group_header->SetTransactionId(new_version.offset,
                                                INITIAL_TXN_ID);
        tile_group_header->SetTransactionId(tuple_slot, INITIAL_TXN_ID);
      } else if (tuple_entry.second == RW_TYPE_DELETE) {
        // we do not change begin cid for old tuple.
        tile_group_header->SetEndCommitId(tuple_slot, end_commit_id);
        ItemPointer new_version =
            tile_group_header->GetNextItemPointer(tuple_slot);
        ItemPointer delete_location(tile_group_id, tuple_slot);
        log_manager.LogDelete(end_commit_id, delete_location);
        auto new_tile_group_header =
            manager.GetTileGroup(new_version.block)->GetHeader();
        new_tile_group_header->SetBeginCommitId(new_version.offset,
                                                end_commit_id);
        new_tile_group_header->SetEndCommitId(new_version.offset, MAX_CID);

        COMPILER_MEMORY_FENCE;

        new_tile_group_header->SetTransactionId(new_version.offset,
                                                INVALID_TXN_ID);
        tile_group_header->SetTransactionId(tuple_slot, INITIAL_TXN_ID);

      } else if (tuple_entry.second == RW_TYPE_INSERT) {
        assert(tile_group_header->GetTransactionId(tuple_slot) ==
               current_txn->GetTransactionId());
        // set the begin commit id to persist insert
        ItemPointer insert_location(tile_group_id, tuple_slot);
        log_manager.LogInsert(current_txn, end_commit_id, insert_location);

        tile_group_header->SetBeginCommitId(tuple_slot, end_commit_id);
        tile_group_header->SetEndCommitId(tuple_slot, MAX_CID);

        COMPILER_MEMORY_FENCE;

        tile_group_header->SetTransactionId(tuple_slot, INITIAL_TXN_ID);
      } else if (tuple_entry.second == RW_TYPE_INS_DEL) {
        assert(tile_group_header->GetTransactionId(tuple_slot) ==
               current_txn->GetTransactionId());

        // set the begin commit id to persist insert
        tile_group_header->SetBeginCommitId(tuple_slot, MAX_CID);
        tile_group_header->SetEndCommitId(tuple_slot, MAX_CID);

        COMPILER_MEMORY_FENCE;

        tile_group_header->SetTransactionId(tuple_slot, INVALID_TXN_ID);
      }
    }
  }
  log_manager.LogCommitTransaction(end_commit_id);
  current_txn = nullptr;
  current_ssi_txn_ctx->is_finish_ = true;

  return ret;
}

Result SsiTxnManager::AbortTransaction() {
  LOG_INFO("Aborting peloton txn : %lu ", current_txn->GetTransactionId());

  if (current_ssi_txn_ctx->is_abort_ == false) {
    // Set abort flag
    current_ssi_txn_ctx->lock_.Lock();
    current_ssi_txn_ctx->is_abort_ = true;
    current_ssi_txn_ctx->lock_.Unlock();
  }

  auto &manager = catalog::Manager::GetInstance();

  auto &rw_set = current_txn->GetRWSet();

  for (auto &tile_group_entry : rw_set) {
    oid_t tile_group_id = tile_group_entry.first;
    auto tile_group = manager.GetTileGroup(tile_group_id);
    auto tile_group_header = tile_group->GetHeader();

    for (auto &tuple_entry : tile_group_entry.second) {
      auto tuple_slot = tuple_entry.first;
      if (tuple_entry.second == RW_TYPE_UPDATE) {
        // we do not set begin cid for old tuple.
        tile_group_header->SetEndCommitId(tuple_slot, MAX_CID);
        ItemPointer new_version =
            tile_group_header->GetNextItemPointer(tuple_slot);
        auto new_tile_group_header =
            manager.GetTileGroup(new_version.block)->GetHeader();
        new_tile_group_header->SetBeginCommitId(new_version.offset, MAX_CID);
        new_tile_group_header->SetEndCommitId(new_version.offset, MAX_CID);

        COMPILER_MEMORY_FENCE;

        new_tile_group_header->SetTransactionId(new_version.offset,
                                                INVALID_TXN_ID);
        LOG_INFO("Txn %lu free %u", current_txn->GetTransactionId(),
                 tuple_slot);
        tile_group_header->SetTransactionId(tuple_slot, INITIAL_TXN_ID);

      } else if (tuple_entry.second == RW_TYPE_DELETE) {
        tile_group_header->SetEndCommitId(tuple_slot, MAX_CID);
        ItemPointer new_version =
            tile_group_header->GetNextItemPointer(tuple_slot);
        auto new_tile_group_header =
            manager.GetTileGroup(new_version.block)->GetHeader();
        new_tile_group_header->SetBeginCommitId(new_version.offset, MAX_CID);
        new_tile_group_header->SetEndCommitId(new_version.offset, MAX_CID);

        COMPILER_MEMORY_FENCE;

        new_tile_group_header->SetTransactionId(new_version.offset,
                                                INVALID_TXN_ID);
        tile_group_header->SetTransactionId(tuple_slot, INITIAL_TXN_ID);
      } else if (tuple_entry.second == RW_TYPE_INSERT) {
        tile_group_header->SetBeginCommitId(tuple_slot, MAX_CID);
        tile_group_header->SetEndCommitId(tuple_slot, MAX_CID);

        COMPILER_MEMORY_FENCE;

        tile_group_header->SetTransactionId(tuple_slot, INVALID_TXN_ID);
      } else if (tuple_entry.second == RW_TYPE_INS_DEL) {
        tile_group_header->SetBeginCommitId(tuple_slot, MAX_CID);
        tile_group_header->SetEndCommitId(tuple_slot, MAX_CID);

        COMPILER_MEMORY_FENCE;

        tile_group_header->SetTransactionId(tuple_slot, INVALID_TXN_ID);
      }
    }
  }

  auto txn_id = current_txn->GetTransactionId();

  // firstly, let's remove reader
  RemoveReader(current_txn);

  // then, we can erase context safely
  {
    txn_manager_mutex_.WriteLock();
    txn_table_.erase(txn_id);
    txn_manager_mutex_.Unlock();
  }

  delete current_ssi_txn_ctx;
  delete current_txn;
  current_txn = nullptr;

  return Result::RESULT_ABORTED;
}

void SsiTxnManager::RemoveReader(Transaction *txn) {
  LOG_INFO("release SILock");

  // Remove from the read list of accessed tuples
  auto &rw_set = txn->GetRWSet();

  for (auto &tile_group_entry : rw_set) {
    oid_t tile_group_id = tile_group_entry.first;
    auto &manager = catalog::Manager::GetInstance();
    auto tile_group = manager.GetTileGroup(tile_group_id);
    if (tile_group == nullptr) continue;

    auto tile_group_header = tile_group->GetHeader();
    for (auto &tuple_entry : tile_group_entry.second) {
      auto tuple_slot = tuple_entry.first;

      // we don't have reader lock on insert
      if (tuple_entry.second == RW_TYPE_INSERT ||
          tuple_entry.second == RW_TYPE_INS_DEL) {
        continue;
      }
      RemoveSIReader(tile_group_header, tuple_slot, txn->GetTransactionId());
    }
  }
  LOG_INFO("release SILock finish");
}

// Clean obsolete txn record
// Current implementation might be very expensive, consider using dependency
// count
void SsiTxnManager::CleanUp() {
  std::lock_guard<std::mutex> lock(clean_mutex_);

  std::unordered_set<SsiTxnContext *> garbage_ctx;
  {
    txn_manager_mutex_.ReadLock();

    // init it as max() for the case that all transactions are committed
    cid_t min_begin = std::numeric_limits<cid_t>::max();

    for (auto &item : txn_table_) {
      // find smallest begin cid of the running transaction
      auto &ctx = item.second;
      if (ctx->transaction_->GetEndCommitId() == INVALID_TXN_ID) {
        // txn_id_a > txn_id_b --> begin_cid_a > begin_cid_b
        // so the first running transaction's begin_cid must be the smallest
        // see BeginTransaction()
        min_begin = ctx->transaction_->GetBeginCommitId();
        break;
      }
    }

    // remove committed transactions, whose end_cid < min_begin
    for (auto itr = txn_table_.begin(); itr != txn_table_.end(); itr++) {
      auto &ctx = itr->second;
      auto end_cid = ctx->transaction_->GetEndCommitId();
      if (end_cid == INVALID_TXN_ID) {
        // running transaction
        // then we know that the subsequent txn's end_cid > min_begin
        // so just break
        break;
      }

      // record garbage
      if (end_cid < min_begin && ctx->is_finish_) {
        // we can safely remove it from table
        LOG_INFO("remove %ld in table", ctx->transaction_->GetTransactionId());
        garbage_ctx.insert(ctx);
      }
    }
    txn_manager_mutex_.Unlock();
  }

  // remove garbage from table
  {
    txn_manager_mutex_.WriteLock();
    for (auto ctx : garbage_ctx) {
      txn_table_.erase(ctx->transaction_->GetTransactionId());
    }
    txn_manager_mutex_.Unlock();
  }

  // remove txn's reader list firstly
  for (auto ctx : garbage_ctx) {
    RemoveReader(ctx->transaction_);
    delete ctx->transaction_;
    delete ctx;
  }

}

void SsiTxnManager::CleanUpBg() {
  while (!this->stopped || txn_table_.size() != 0) {
    // GC periodically
    std::chrono::milliseconds sleep_time(50);
    std::this_thread::sleep_for(sleep_time);

    CleanUp();
  }  // End of outer while
  cleaned = true;
}

}  // End storage namespace
}  // End peloton namespace<|MERGE_RESOLUTION|>--- conflicted
+++ resolved
@@ -167,17 +167,11 @@
   return true;
 }
 
-<<<<<<< HEAD
 bool SsiTxnManager::PerformRead(const ItemPointer &location) {
   oid_t tile_group_id = location.block;
   oid_t tuple_id = location.offset;
 
-  LOG_INFO("Perform Read %lu %lu", tile_group_id, tuple_id);
-=======
-bool SsiTxnManager::PerformRead(const oid_t &tile_group_id,
-                                const oid_t &tuple_id) {
   LOG_INFO("Perform Read %u %u", tile_group_id, tuple_id);
->>>>>>> 3835be16
   auto tile_group = catalog::Manager::GetInstance().GetTileGroup(tile_group_id);
   auto tile_group_header = tile_group->GetHeader();
 
@@ -285,12 +279,11 @@
   return true;
 }
 
-<<<<<<< HEAD
 bool SsiTxnManager::PerformInsert(const ItemPointer &location) {
   oid_t tile_group_id = location.block;
   oid_t tuple_id = location.offset;
 
-  LOG_INFO("Perform insert %lu %lu", tile_group_id, tuple_id);
+  LOG_INFO("Perform insert %u %u", tile_group_id, tuple_id);
 
   auto tile_group_header =
       catalog::Manager::GetInstance().GetTileGroup(tile_group_id)->GetHeader();
@@ -303,12 +296,6 @@
 
   tile_group_header->SetTransactionId(tuple_id, transaction_id);
 
-=======
-bool SsiTxnManager::PerformInsert(const oid_t &tile_group_id,
-                                  const oid_t &tuple_id) {
-  LOG_INFO("Perform insert %u %u", tile_group_id, tuple_id);
-  SetOwnership(tile_group_id, tuple_id);
->>>>>>> 3835be16
   // No need to set next item pointer.
   current_txn->RecordInsert(location);
   // Init the creator of this tuple
