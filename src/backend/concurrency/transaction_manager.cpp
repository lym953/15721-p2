--- conflicted
+++ resolved
@@ -18,9 +18,6 @@
 // Current transaction for the backend thread
 thread_local Transaction *current_txn;
 
-<<<<<<< HEAD
-}  // End concurrency namespace
-=======
 bool TransactionManager::IsOccupied(const ItemPointer &position) {
   auto tile_group_header =
       catalog::Manager::GetInstance().GetTileGroup(position.block)->GetHeader();
@@ -79,6 +76,5 @@
   }
 }
 
-}  // End storage namespace
->>>>>>> a96b3f95
+}  // End concurrency namespace
 }  // End peloton namespace