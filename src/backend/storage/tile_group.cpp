//===----------------------------------------------------------------------===//
//
//                         Peloton
//
// tile_group.cpp
//
// Identification: src/backend/storage/tile_group.cpp
//
// Copyright (c) 2015-16, Carnegie Mellon University Database Group
//
//===----------------------------------------------------------------------===//

#include "backend/storage/tile_group.h"

#include <numeric>

#include "backend/common/platform.h"
#include "backend/catalog/manager.h"
#include "backend/common/logger.h"
#include "backend/common/types.h"
#include "backend/storage/abstract_table.h"
#include "backend/storage/tile.h"
#include "backend/storage/tuple.h"
#include "backend/storage/tile_group_header.h"
#include "backend/storage/rollback_segment.h"

namespace peloton {
namespace storage {

TileGroup::TileGroup(BackendType backend_type,
                     TileGroupHeader *tile_group_header, AbstractTable *table,
                     const std::vector<catalog::Schema> &schemas,
                     const column_map_type &column_map, int tuple_count)
    : database_id(INVALID_OID),
      table_id(INVALID_OID),
      tile_group_id(INVALID_OID),
      backend_type(backend_type),
      tile_schemas(schemas),
      tile_group_header(tile_group_header),
      table(table),
      num_tuple_slots(tuple_count),
      column_map(column_map) {
  tile_count = tile_schemas.size();

  for (oid_t tile_itr = 0; tile_itr < tile_count; tile_itr++) {
    auto &manager = catalog::Manager::GetInstance();
    oid_t tile_id = manager.GetNextOid();

    std::shared_ptr<Tile> tile(storage::TileFactory::GetTile(
        backend_type, database_id, table_id, tile_group_id, tile_id,
        tile_group_header, tile_schemas[tile_itr], this, tuple_count));

    // Add a reference to the tile in the tile group
    tiles.push_back(tile);
  }
}

TileGroup::~TileGroup() {
  // Drop references on all tiles

  // clean up tile group header
  delete tile_group_header;
}

oid_t TileGroup::GetTileId(const oid_t tile_id) const {
  PL_ASSERT(tiles[tile_id]);
  return tiles[tile_id]->GetTileId();
}

peloton::VarlenPool *TileGroup::GetTilePool(const oid_t tile_id) const {
  Tile *tile = GetTile(tile_id);

  if (tile != nullptr) return tile->GetPool();

  return nullptr;
}

// TODO: check when this function is called. --Yingjun
oid_t TileGroup::GetNextTupleSlot() const {
  return tile_group_header->GetCurrentNextTupleSlot();
}

// this function is called only when building tile groups for aggregation
// operations.
oid_t TileGroup::GetActiveTupleCount() const {
  return tile_group_header->GetActiveTupleCount();
}

//===--------------------------------------------------------------------===//
// Operations
//===--------------------------------------------------------------------===//

/**
 * Apply the column delta on the rollback segment to the given tuple
 */
void TileGroup::ApplyRollbackSegment(char *rb_seg, const oid_t &tuple_slot_id) {

  auto seg_col_count = storage::RollbackSegmentPool::GetColCount(rb_seg);
  auto table_schema = GetAbstractTable()->GetSchema();

  for (size_t idx = 0; idx < seg_col_count; ++idx) {
    auto col_id = storage::RollbackSegmentPool::GetIdOffsetPair(rb_seg, idx)->col_id;
    Value col_value = storage::RollbackSegmentPool::GetValue(rb_seg, table_schema, idx);

    // Get target tile
    auto tile_id = GetTileIdFromColumnId(col_id);
    PL_ASSERT(tile_id < GetTileCount());
    storage::Tile *tile = GetTile(tile_id);
    PL_ASSERT(tile);

    // Get tile schema
    auto &tile_schema = tile_schemas[tile_id];

    // Get a tuple wrapper
    char *tile_tuple_location = tile->GetTupleLocation(tuple_slot_id);
    PL_ASSERT(tile_tuple_location);
    storage::Tuple tile_tuple(&tile_schema, tile_tuple_location);

    // Write the value to tuple
    auto tile_col_idx = GetTileColumnId(col_id);
    tile_tuple.SetValue(tile_col_idx, col_value, tile->GetPool());
  }
}


/**
 * Grab next slot (thread-safe) and fill in the tuple
 *
 * Returns slot where inserted (INVALID_ID if not inserted)
 */
void TileGroup::CopyTuple(const Tuple *tuple, const oid_t &tuple_slot_id) {
  LOG_TRACE("Tile Group Id :: %u status :: %u out of %u slots ",
            tile_group_id, tuple_slot_id, num_tuple_slots);

  oid_t tile_column_count;
  oid_t column_itr = 0;

  for (oid_t tile_itr = 0; tile_itr < tile_count; tile_itr++) {
    const catalog::Schema &schema = tile_schemas[tile_itr];
    tile_column_count = schema.GetColumnCount();

    storage::Tile *tile = GetTile(tile_itr);
    PL_ASSERT(tile);
    char *tile_tuple_location = tile->GetTupleLocation(tuple_slot_id);
    PL_ASSERT(tile_tuple_location);

    // NOTE:: Only a tuple wrapper
    storage::Tuple tile_tuple(&schema, tile_tuple_location);

    for (oid_t tile_column_itr = 0; tile_column_itr < tile_column_count;
         tile_column_itr++) {
      tile_tuple.SetValue(tile_column_itr, tuple->GetValue(column_itr),
                          tile->GetPool());
      column_itr++;
    }
  }
}

// This is commented out before merge
void TileGroup::CopyTuple(const oid_t &tuple_slot_id, Tuple *tuple) {
  LOG_TRACE("Tile Group Id :: %u status :: %u out of %u slots ",
            tile_group_id, tuple_slot_id, num_tuple_slots);
  auto schema = table->GetSchema();

  PL_ASSERT(tuple->GetColumnCount() == schema->GetColumnCount());

  for (oid_t col_id = 0; col_id < schema->GetColumnCount(); ++col_id) {
    tuple->SetValue(col_id, GetValue(tuple_slot_id, col_id), nullptr);
  }
}

/**
 * Grab next slot (thread-safe) and fill in the tuple
 *
 * Returns slot where inserted (INVALID_ID if not inserted)
 */
oid_t TileGroup::InsertTuple(const Tuple *tuple) {
  oid_t tuple_slot_id = tile_group_header->GetNextEmptyTupleSlot();

  LOG_TRACE("Tile Group Id :: %u status :: %u out of %u slots ",
            tile_group_id, tuple_slot_id, num_tuple_slots);

  // No more slots
  if (tuple_slot_id == INVALID_OID) {
    LOG_TRACE("Failed to get next empty tuple slot within tile group.");
    return INVALID_OID;
  }

  oid_t tile_column_count;
  oid_t column_itr = 0;

  for (oid_t tile_itr = 0; tile_itr < tile_count; tile_itr++) {
    const catalog::Schema &schema = tile_schemas[tile_itr];
    tile_column_count = schema.GetColumnCount();

    storage::Tile *tile = GetTile(tile_itr);
    PL_ASSERT(tile);
    char *tile_tuple_location = tile->GetTupleLocation(tuple_slot_id);
    PL_ASSERT(tile_tuple_location);

    // NOTE:: Only a tuple wrapper
    storage::Tuple tile_tuple(&schema, tile_tuple_location);

    for (oid_t tile_column_itr = 0; tile_column_itr < tile_column_count;
         tile_column_itr++) {
      tile_tuple.SetValue(tile_column_itr, tuple->GetValue(column_itr),
                          tile->GetPool());
      column_itr++;
    }
  }

<<<<<<< HEAD
  // Set MVCC info
  assert(tile_group_header->GetTransactionId(tuple_slot_id) == INVALID_TXN_ID);
  assert(tile_group_header->GetBeginCommitId(tuple_slot_id) == MAX_CID);
  assert(tile_group_header->GetEndCommitId(tuple_slot_id) == MAX_CID);
=======
  //  // Set MVCC info
  PL_ASSERT(tile_group_header->GetTransactionId(tuple_slot_id) == INVALID_TXN_ID);
  PL_ASSERT(tile_group_header->GetBeginCommitId(tuple_slot_id) == MAX_CID);
  PL_ASSERT(tile_group_header->GetEndCommitId(tuple_slot_id) == MAX_CID);
>>>>>>> 64a1ee09

  return tuple_slot_id;
}

/**
 * Grab specific slot and fill in the tuple
 * Used by recovery
 * Returns slot where inserted (INVALID_ID if not inserted)
 */
oid_t TileGroup::InsertTupleFromRecovery(cid_t commit_id, oid_t tuple_slot_id,
                                         const Tuple *tuple) {
  auto status = tile_group_header->GetEmptyTupleSlot(tuple_slot_id);

  // No more slots
  if (status == false) return INVALID_OID;

  tile_group_header->GetHeaderLock().Lock();

  cid_t current_begin_cid = tile_group_header->GetBeginCommitId(tuple_slot_id);
  if (current_begin_cid != MAX_CID && current_begin_cid > commit_id) {
    tile_group_header->GetHeaderLock().Unlock();
    return tuple_slot_id;
  }

  LOG_TRACE("Tile Group Id :: %u status :: %u out of %u slots ",
            tile_group_id, tuple_slot_id, num_tuple_slots);

  oid_t tile_column_count;
  oid_t column_itr = 0;

  for (oid_t tile_itr = 0; tile_itr < tile_count; tile_itr++) {
    const catalog::Schema &schema = tile_schemas[tile_itr];
    tile_column_count = schema.GetColumnCount();

    storage::Tile *tile = GetTile(tile_itr);
    PL_ASSERT(tile);
    char *tile_tuple_location = tile->GetTupleLocation(tuple_slot_id);
    PL_ASSERT(tile_tuple_location);

    // NOTE:: Only a tuple wrapper
    storage::Tuple tile_tuple(&schema, tile_tuple_location);

    for (oid_t tile_column_itr = 0; tile_column_itr < tile_column_count;
         tile_column_itr++) {
      tile_tuple.SetValue(tile_column_itr, tuple->GetValue(column_itr),
                          tile->GetPool());
      column_itr++;
    }
  }

  // Set MVCC info
  tile_group_header->SetTransactionId(tuple_slot_id, INITIAL_TXN_ID);
  tile_group_header->SetBeginCommitId(tuple_slot_id, commit_id);
  tile_group_header->SetEndCommitId(tuple_slot_id, MAX_CID);
  tile_group_header->SetInsertCommit(tuple_slot_id, false);
  tile_group_header->SetDeleteCommit(tuple_slot_id, false);
  tile_group_header->SetNextItemPointer(tuple_slot_id, INVALID_ITEMPOINTER);

  tile_group_header->GetHeaderLock().Unlock();

  return tuple_slot_id;
}

oid_t TileGroup::DeleteTupleFromRecovery(cid_t commit_id, oid_t tuple_slot_id) {

  auto status = tile_group_header->GetEmptyTupleSlot(tuple_slot_id);

  tile_group_header->GetHeaderLock().Lock();

  cid_t current_begin_cid = tile_group_header->GetBeginCommitId(tuple_slot_id);
  if (current_begin_cid != MAX_CID && current_begin_cid > commit_id) {
    tile_group_header->GetHeaderLock().Unlock();
    return tuple_slot_id;
  }
  // No more slots
  if (status == false) {
    tile_group_header->GetHeaderLock().Unlock();
    return INVALID_OID;
  }
  // Set MVCC info
  tile_group_header->SetTransactionId(tuple_slot_id, INVALID_TXN_ID);
  tile_group_header->SetBeginCommitId(tuple_slot_id, commit_id);
  tile_group_header->SetEndCommitId(tuple_slot_id, commit_id);
  tile_group_header->SetInsertCommit(tuple_slot_id, false);
  tile_group_header->SetDeleteCommit(tuple_slot_id, false);
  tile_group_header->SetNextItemPointer(tuple_slot_id, INVALID_ITEMPOINTER);
  tile_group_header->GetHeaderLock().Unlock();
  return tuple_slot_id;
}

oid_t TileGroup::UpdateTupleFromRecovery(cid_t commit_id, oid_t tuple_slot_id,
                                         ItemPointer new_location) {
  auto status = tile_group_header->GetEmptyTupleSlot(tuple_slot_id);

  tile_group_header->GetHeaderLock().Lock();

  cid_t current_begin_cid = tile_group_header->GetBeginCommitId(tuple_slot_id);
  if (current_begin_cid != MAX_CID && current_begin_cid > commit_id) {
    tile_group_header->GetHeaderLock().Unlock();
    return tuple_slot_id;
  }

  // No more slots
  if (status == false) {
    tile_group_header->GetHeaderLock().Unlock();
    return INVALID_OID;
  }
  // Set MVCC info
  tile_group_header->SetTransactionId(tuple_slot_id, INVALID_TXN_ID);
  tile_group_header->SetBeginCommitId(tuple_slot_id, commit_id);
  tile_group_header->SetEndCommitId(tuple_slot_id, commit_id);
  tile_group_header->SetInsertCommit(tuple_slot_id, false);
  tile_group_header->SetDeleteCommit(tuple_slot_id, false);
  tile_group_header->SetNextItemPointer(tuple_slot_id, new_location);
  tile_group_header->GetHeaderLock().Unlock();
  return tuple_slot_id;
}

/**
 * Grab specific slot and fill in the tuple
 * Used by checkpoint recovery
 * Returns slot where inserted (INVALID_ID if not inserted)
 */
oid_t TileGroup::InsertTupleFromCheckpoint(oid_t tuple_slot_id,
                                           const Tuple *tuple,
                                           cid_t commit_id) {
  auto status = tile_group_header->GetEmptyTupleSlot(tuple_slot_id);

  // No more slots
  if (status == false) return INVALID_OID;

  LOG_TRACE("Tile Group Id :: %u status :: %u out of %u slots ",
            tile_group_id, tuple_slot_id, num_tuple_slots);

  oid_t tile_column_count;
  oid_t column_itr = 0;

  for (oid_t tile_itr = 0; tile_itr < tile_count; tile_itr++) {
    const catalog::Schema &schema = tile_schemas[tile_itr];
    tile_column_count = schema.GetColumnCount();

    storage::Tile *tile = GetTile(tile_itr);
    PL_ASSERT(tile);
    char *tile_tuple_location = tile->GetTupleLocation(tuple_slot_id);
    PL_ASSERT(tile_tuple_location);

    // NOTE:: Only a tuple wrapper
    storage::Tuple tile_tuple(&schema, tile_tuple_location);

    for (oid_t tile_column_itr = 0; tile_column_itr < tile_column_count;
         tile_column_itr++) {
      tile_tuple.SetValue(tile_column_itr, tuple->GetValue(column_itr),
                          tile->GetPool());
      column_itr++;
    }
  }

  // Set MVCC info
  tile_group_header->SetTransactionId(tuple_slot_id, INITIAL_TXN_ID);
  tile_group_header->SetBeginCommitId(tuple_slot_id, commit_id);
  tile_group_header->SetEndCommitId(tuple_slot_id, MAX_CID);
  tile_group_header->SetInsertCommit(tuple_slot_id, false);
  tile_group_header->SetDeleteCommit(tuple_slot_id, false);
  tile_group_header->SetNextItemPointer(tuple_slot_id, INVALID_ITEMPOINTER);

  return tuple_slot_id;
}

// Sets the tile id and column id w.r.t that tile corresponding to
// the specified tile group column id.
void TileGroup::LocateTileAndColumn(oid_t column_offset, oid_t &tile_offset,
                                    oid_t &tile_column_offset) {
  PL_ASSERT(column_map.count(column_offset) != 0);

  // get the entry in the column map
  auto entry = column_map.at(column_offset);
  tile_offset = entry.first;
  tile_column_offset = entry.second;
}

oid_t TileGroup::GetTileIdFromColumnId(oid_t column_id) {
  oid_t tile_column_id, tile_offset;
  LocateTileAndColumn(column_id, tile_offset, tile_column_id);
  return tile_offset;
}

oid_t TileGroup::GetTileColumnId(oid_t column_id) {
  oid_t tile_column_id, tile_offset;
  LocateTileAndColumn(column_id, tile_offset, tile_column_id);
  return tile_column_id;
}

Value TileGroup::GetValue(oid_t tuple_id, oid_t column_id) {
  PL_ASSERT(tuple_id < GetNextTupleSlot());
  oid_t tile_column_id, tile_offset;
  LocateTileAndColumn(column_id, tile_offset, tile_column_id);
  return GetTile(tile_offset)->GetValue(tuple_id, tile_column_id);
}

Tile *TileGroup::GetTile(const oid_t tile_offset) const {
  PL_ASSERT(tile_offset < tile_count);
  Tile *tile = tiles[tile_offset].get();
  return tile;
}

std::shared_ptr<Tile> TileGroup::GetTileReference(
    const oid_t tile_offset) const {
  PL_ASSERT(tile_offset < tile_count);
  return tiles[tile_offset];
}

double TileGroup::GetSchemaDifference(
    const storage::column_map_type &new_column_map) {
  double theta = 0;
  size_t capacity = column_map.size();
  double diff = 0;

  for (oid_t col_itr = 0; col_itr < capacity; col_itr++) {
    auto &old_col = column_map.at(col_itr);
    auto &new_col = new_column_map.at(col_itr);

    // The tile don't match
    if (old_col.first != new_col.first) diff++;
  }

  // compute diff
  theta = diff / capacity;

  return theta;
}

void TileGroup::Sync() {
  // Sync the tile group data by syncing all the underlying tiles
  for (auto tile : tiles) {
    tile->Sync();
  }
}

//===--------------------------------------------------------------------===//
// Utilities
//===--------------------------------------------------------------------===//

const std::string TileGroup::GetInfo() const {
  std::ostringstream os;

  os << "=============================================================\n";

  os << "TILE GROUP :\n";
  os << "\tCatalog ::"
     << " DB: " << database_id << " Table: " << table_id
     << " Tile Group:  " << tile_group_id << "\n";

  os << " TILE GROUP HEADER :: " << tile_group_header;

  for (oid_t tile_itr = 0; tile_itr < tile_count; tile_itr++) {
    Tile *tile = GetTile(tile_itr);
    if (tile != nullptr) os << (*tile);
  }

  auto header = GetHeader();
  if (header != nullptr) os << (*header);

  os << "=============================================================\n";

  return os.str().c_str();
}

}  // End storage namespace
}  // End peloton namespace<|MERGE_RESOLUTION|>--- conflicted
+++ resolved
@@ -209,17 +209,11 @@
     }
   }
 
-<<<<<<< HEAD
+
   // Set MVCC info
-  assert(tile_group_header->GetTransactionId(tuple_slot_id) == INVALID_TXN_ID);
-  assert(tile_group_header->GetBeginCommitId(tuple_slot_id) == MAX_CID);
-  assert(tile_group_header->GetEndCommitId(tuple_slot_id) == MAX_CID);
-=======
-  //  // Set MVCC info
   PL_ASSERT(tile_group_header->GetTransactionId(tuple_slot_id) == INVALID_TXN_ID);
   PL_ASSERT(tile_group_header->GetBeginCommitId(tuple_slot_id) == MAX_CID);
   PL_ASSERT(tile_group_header->GetEndCommitId(tuple_slot_id) == MAX_CID);
->>>>>>> 64a1ee09
 
   return tuple_slot_id;
 }
