/*
 * tupleTransformer.cpp
 *
 *  Created on: Jun 22, 2015
 *      Author: vivek
 */

#include <iostream>
//#include <cstring>

#include "backend/bridge/tuple_transformer.h"
#include "backend/common/value_peeker.h"
#include "backend/storage/tuple.h"
#include "backend/common/types.h"
#include "backend/bridge/ddl.h"

extern "C" {
#include "fmgr.h"
#include "utils/lsyscache.h"
}
void TestTupleTransformer(Datum datum, Oid atttypid) {

  nstore::Value p_value;
  Datum p_datum;
  printf("Call to DatumGetValue in Peloton\n");
  printf(">>>>>>>>>>>>>>>>>>>>>>>>>>>>>>>>\n");
  p_value = DatumGetValue(datum, atttypid);
  printf("\n");
  printf("--------------------------------\n");
  printf("\n");
  printf("Call to ValueGetDatum in Peloton\n");
  printf(">>>>>>>>>>>>>>>>>>>>>>>>>>>>>>>>\n");
  p_datum = ValueGetDatum(p_value);
  printf("\n");
  printf("--------------------------------\n");
  printf("\n");
}

nstore::Value DatumGetValue(Datum datum, Oid atttypid) {
  nstore::Value value;
  nstore::Pool *data_pool = nullptr;
  int16_t smallint;
  int32_t integer;
  int64_t bigint;
  char *character;
  char *variable_character;
  long int timestamp;
  char *timestamp_charpointer;

  switch (atttypid) {
    case 21:
      smallint = DatumGetInt16(datum);
      printf("%d\n", smallint);
      value = nstore::ValueFactory::GetSmallIntValue(smallint);
      break;

    case 23:
      integer = DatumGetInt32(datum);
      printf("%d\n", integer);
      value = nstore::ValueFactory::GetIntegerValue(integer);
      break;

    case 20:
      bigint = DatumGetInt64(datum);
      printf("%ld\n", bigint);
      value = nstore::ValueFactory::GetBigIntValue(bigint);
      break;

    case 1042:
      character = DatumGetCString(datum);
      printf("%s\n", character);
      value = nstore::ValueFactory::GetStringValue(character, data_pool);
      break;

    case 1043:
      variable_character = DatumGetCString(datum);
      printf("%s\n", variable_character);
      value = nstore::ValueFactory::GetStringValue(variable_character,
                                                   data_pool);
      break;

    case 1114:
      timestamp = DatumGetInt64(datum);
      timestamp_charpointer = DatumGetCString(datum);
      printf("%s\n", timestamp_charpointer);
      value = nstore::ValueFactory::GetTimestampValue(timestamp);
      break;

    default:
      break;

  }
  return value;
}

<<<<<<< HEAD
Datum ValueGetDatum(nstore::Value value) {
  nstore::ValueType value_type;
  nstore::ValuePeeker value_peeker;
  Datum datum;
  int16_t smallint;
  int32_t integer;
  int64_t bigint;
  char *character;
  std::string variable_character_string;
  const char *variable_character;
  double timestamp;

  value_type = value.GetValueType();

  switch (value_type) {
    case 4:
      smallint = value_peeker.PeekSmallInt(value);
      printf("%d\n", smallint);
      datum = Int16GetDatum(smallint);
      break;

    case 5:
      integer = value_peeker.PeekInteger(value);
      printf("%d\n", integer);
      datum = Int32GetDatum(integer);
      break;

    case 6:
      bigint = value_peeker.PeekBigInt(value);
      printf("%ld\n", bigint);
      datum = Int64GetDatum(bigint);
      break;

      // TODO: Peloton changes
      // varchar -- no function found yet -- vivek
    case 9:
      break;

    case 11:
      timestamp = value_peeker.PeekTimestamp(value);
      printf("%f\n", (float) timestamp);
      datum = Float8GetDatum((float) timestamp);
      break;

    default:
      break;

      return datum;
=======
Datum
ValueGetDatum(nstore::Value value) {
	nstore::ValueType value_type;
	nstore::ValuePeeker value_peeker;
	Datum datum;
	int16_t smallint;
	int32_t integer;
	int64_t bigint;
	double double_precision;
	char *character;
	std::string variable_character_string;
	char *variable_character;
	long int timestamp;
	//char *timestamp_charpointer;

	value_type = value.GetValueType();

	switch (value_type) {
		//small int
		case 4:
			smallint = value_peeker.PeekSmallInt(value);
			printf("%d\n", smallint);
			datum = Int16GetDatum(smallint);
			break;
		// integer
		case 5:
			integer = value_peeker.PeekInteger(value);
			printf("%d\n", integer);
			datum = Int32GetDatum(integer);
			break;
		// big int
		case 6:
			bigint = value_peeker.PeekBigInt(value);
			printf("%ld\n", bigint);
			datum = Int64GetDatum(bigint);
			break;

		//double
		case 8:
			double_precision = value_peeker.PeekDouble(value);
			printf("%f\n", double_precision);
			datum = Float8GetDatum(double_precision);
			break;

		// varchar
		case 9:
			variable_character = (char *)value_peeker.PeekObjectValue(value);
			printf("%s\n", variable_character);
			datum = CStringGetDatum(variable_character);
			break;

		// timestamp
		case 11:
			timestamp = value_peeker.PeekTimestamp(value);
			datum = Int64GetDatum(timestamp);
			printf("%s\n",DatumGetCString(timestamp));
			break;

		default:
		  break;

		return datum;
>>>>>>> 6ed42b67
  }
}

namespace nstore {
namespace bridge {
/* @brief convert a Postgres tuple into Peloton tuple
 * @param slot Postgres tuple
 * @param schema Peloton scheme of the table to which the tuple belongs
 * @return a Peloton tuple
 */
storage::Tuple *TupleTransformer(TupleTableSlot * slot,
                                  catalog::Schema *schema) {
  TupleDesc typeinfo = slot->tts_tupleDescriptor;
  int natts = typeinfo->natts;
  int i;
  Datum attr;
  char *value;
  bool isnull;
  Oid typoutput;
  bool typisvarlena;
  unsigned attributeId;
  Form_pg_attribute attributeP;
  char *name;

  Datum p_datum;
  Oid p_oid;
  std::vector<Value> vals;
  std::vector<oid_t> oid_t_vec;
  oid_t num_columns = schema->GetColumnCount();

  for (i = 0; i < natts; ++i) {
    attr = slot_getattr(slot, i + 1, &isnull);
    if (isnull)
      continue;
    Assert(typeinfo != NULL);
    Assert(typeinfo->attrs[i] != NULL);
    getTypeOutputInfo(typeinfo->attrs[i]->atttypid, &typoutput, &typisvarlena);

    value = OidOutputFunctionCall(typoutput, attr);

    // Print the attribute.
    attributeId = (unsigned) i + 1;
    attributeP = typeinfo->attrs[i];

    name = NameStr(attributeP->attname);
    for (oid_t column_itr = 0; column_itr < num_columns; column_itr++) {
      // GetColumns and iterate it and compare with .. this.. one ..
      if (!strcmp(name, (schema->GetColumnInfo(column_itr).name).c_str()))
        oid_t_vec.push_back(column_itr);
    }

    p_oid = attributeP->atttypid;

    switch (p_oid) {
      // short int
      case 21:
        p_datum = Int16GetDatum((short )(atoi(value)));
        break;
        // integer
      case 23:
        p_datum = Int32GetDatum(atoi(value));
        break;
        // big int
      case 20:
        p_datum = Int64GetDatum(strtol(value,NULL,10));
        break;
        // real
      case 700:
        p_datum = Float4GetDatum(strtof(value, NULL));
        break;
        // double
      case 701:
        p_datum = Float8GetDatum(strtod(value, NULL));
        break;
        // char
      case 1042:
        p_datum = CStringGetDatum(value);
        break;
        // varchar
      case 1043:
        p_datum = CStringGetDatum(value);
        break;
      default:
        p_datum = CStringGetDatum(value);
        break;
    }

    vals.push_back(DatumGetValue(p_datum, p_oid));
  }
  assert(vals.size() == oid_t_vec.size()); /* the num of value should be the same as schema found */
  catalog::Schema * tuple_schema = catalog::Schema::CopySchema(schema,
                                                               oid_t_vec);
	storage::Tuple *tuple(new storage::Tuple(tuple_schema, true));
	i = 0;
	for (auto val : vals) {
	  tuple->SetValue(i++, val);
	}
	return tuple;
}
}
}<|MERGE_RESOLUTION|>--- conflicted
+++ resolved
@@ -93,56 +93,6 @@
   return value;
 }
 
-<<<<<<< HEAD
-Datum ValueGetDatum(nstore::Value value) {
-  nstore::ValueType value_type;
-  nstore::ValuePeeker value_peeker;
-  Datum datum;
-  int16_t smallint;
-  int32_t integer;
-  int64_t bigint;
-  char *character;
-  std::string variable_character_string;
-  const char *variable_character;
-  double timestamp;
-
-  value_type = value.GetValueType();
-
-  switch (value_type) {
-    case 4:
-      smallint = value_peeker.PeekSmallInt(value);
-      printf("%d\n", smallint);
-      datum = Int16GetDatum(smallint);
-      break;
-
-    case 5:
-      integer = value_peeker.PeekInteger(value);
-      printf("%d\n", integer);
-      datum = Int32GetDatum(integer);
-      break;
-
-    case 6:
-      bigint = value_peeker.PeekBigInt(value);
-      printf("%ld\n", bigint);
-      datum = Int64GetDatum(bigint);
-      break;
-
-      // TODO: Peloton changes
-      // varchar -- no function found yet -- vivek
-    case 9:
-      break;
-
-    case 11:
-      timestamp = value_peeker.PeekTimestamp(value);
-      printf("%f\n", (float) timestamp);
-      datum = Float8GetDatum((float) timestamp);
-      break;
-
-    default:
-      break;
-
-      return datum;
-=======
 Datum
 ValueGetDatum(nstore::Value value) {
 	nstore::ValueType value_type;
@@ -205,7 +155,6 @@
 		  break;
 
 		return datum;
->>>>>>> 6ed42b67
   }
 }
 
