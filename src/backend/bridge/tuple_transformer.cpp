--- conflicted
+++ resolved
@@ -20,11 +20,7 @@
 
 #include "fmgr.h"
 #include "utils/lsyscache.h"
-<<<<<<< HEAD
-}
-=======
-void TestTupleTransformer(Datum datum, Oid atttypid) {
->>>>>>> a1346e96
+
 
 /**
  * @brief Test tuple transformation utility.
