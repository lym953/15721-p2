--- conflicted
+++ resolved
@@ -47,240 +47,6 @@
 
 static std::vector<IndexInfo> index_infos;
 
-<<<<<<< HEAD
-=======
-/**
- * @brief Process utility statement.
- * @param parsetree Parse tree
- */
-void DDL::ProcessUtility(Node *parsetree,
-                         const char *queryString){
-  assert(parsetree != nullptr);
-  assert(queryString != nullptr);
-
-  // Process depending on type of utility statement
-  switch (nodeTag(parsetree))
-  {
-    case T_CreatedbStmt:
-    {
-      printf("T_Createdb\n");
-      CreatedbStmt* CdbStmt = (CreatedbStmt*) parsetree;
-      peloton::bridge::DDL::CreateDatabase( CdbStmt->database_id );
-    }
-    break;
-
-    case T_CreateStmt:
-    case T_CreateForeignTableStmt:
-    {
-      printf("T_CreateTable\n");
-      List     *stmts;
-      ListCell   *l;
-
-      /* Run parse analysis ... */
-      stmts = transformCreateStmt((CreateStmt *) parsetree,
-                                  queryString);
-
-      /* ... and do it */
-      foreach(l, stmts)
-      {
-        Node     *stmt = (Node *) lfirst(l);
-        if (IsA(stmt, CreateStmt)){
-          CreateStmt* Cstmt = (CreateStmt*)stmt;
-          List* schema = (List*)(Cstmt->tableElts);
-
-          // relation name and oid
-          char* relation_name = Cstmt->relation->relname;
-          Oid relation_oid = ((CreateStmt *)parsetree)->relation_id;
-
-          std::vector<peloton::catalog::ColumnInfo> column_infos;
-          std::vector<std::string> reference_table_names;
-
-          bool status;
-
-          //===--------------------------------------------------------------------===//
-          // CreateStmt --> ColumnInfo --> CreateTable
-          //===--------------------------------------------------------------------===//
-          if( schema != NULL ){
-            column_infos = peloton::bridge::DDL::ConstructColumnInfoByParsingCreateStmt( Cstmt, reference_table_names );
-            status = peloton::bridge::DDL::CreateTable( relation_oid, relation_name, column_infos );
-          }
-          else {
-            // SPECIAL CASE : CREATE TABLE WITHOUT COLUMN INFO
-            status = peloton::bridge::DDL::CreateTable( relation_oid, relation_name, column_infos );
-          }
-
-          fprintf(stderr, "DDL_CreateTable(%s) :: Oid : %d Status : %d \n", relation_name, relation_oid, status);
-
-          //===--------------------------------------------------------------------===//
-          // Check Constraint
-          //===--------------------------------------------------------------------===//
-          // TODO : Cook the data..
-          if( Cstmt->constraints != NULL){
-            oid_t database_oid = GetCurrentDatabaseOid();
-            assert( database_oid );
-            auto table = catalog::Manager::GetInstance().GetLocation(database_oid, relation_oid);
-            storage::DataTable* data_table = static_cast<storage::DataTable*>(table);
-
-            ListCell* constraint;
-            foreach(constraint, Cstmt->constraints)
-            {
-              Constraint* ConstraintNode = static_cast<Constraint*>(lfirst(constraint));
-
-              // Or we can get cooked infomation from catalog
-              //ex)
-              //ConstrCheck *check = rel->rd_att->constr->check;
-              //AttrDefault *defval = rel->rd_att->constr->defval;
-
-              if( ConstraintNode->raw_expr != NULL ){
-                data_table->SetRawCheckExpr(ConstraintNode->raw_expr);
-              }
-            }
-          }
-
-          //===--------------------------------------------------------------------===//
-          // Set Reference Tables
-          //===--------------------------------------------------------------------===//
-          status = peloton::bridge::DDL::SetReferenceTables( reference_table_names, 
-                                                             relation_oid );
-          if( status == false ){
-            LOG_WARN("Failed to set reference tables");
-          } 
-
-
-          //===--------------------------------------------------------------------===//
-          // Add Primary Key and Unique Indexes to the table
-          //===--------------------------------------------------------------------===//
-          status = peloton::bridge::DDL::CreateIndexesWithIndexInfos(relation_oid);
-          if( status == false ){
-            LOG_WARN("Failed to create primary key and unique index");
-          }
-
-          // TODO :: This is for debugging
-          peloton::storage::Database* db = peloton::storage::Database::GetDatabaseById( GetCurrentDatabaseOid() );
-          std::cout << *db << std::endl;
-
-        }
-      }
-    }
-    break;
-
-    case T_IndexStmt:  /* CREATE INDEX */
-    {
-      bool status;
-      IndexStmt  *Istmt = (IndexStmt *) parsetree;
-
-      // Construct IndexInfo 
-      IndexInfo* index_info = ConstructIndexInfoByParsingIndexStmt( Istmt );
-
-      // If this index is either unique or primary key, store the index information and skip
-      // the rest part since the table has not been created yet.
-      if( Istmt->isconstraint ){
-        index_infos.push_back(*index_info);
-        break;
-      }
-
-      status = peloton::bridge::DDL::CreateIndex( index_info->GetIndexName(),
-                                                  index_info->GetTableName(),
-                                                  index_info->GetMethodType(), 
-                                                  index_info->GetType(),
-                                                  index_info->IsUnique(),
-                                                  index_info->GetKeyColumnNames());
-
-      fprintf(stderr, "DDLCreateIndex %s :: %d \n", index_info->GetIndexName().c_str(), status);
-
-    }
-    break;
-
-    case T_AlterTableStmt:
-    {
-      printf("AlterTableStmt\n");
-      AlterTableStmt *atstmt = (AlterTableStmt *) parsetree;
-      Oid     relation_oid = GetRelationOid( atstmt->relation->relname );
-      List     *stmts = transformAlterTableStmt(relation_oid, atstmt, queryString);
-      bool status;
-
-      /* ... and do it */
-      ListCell   *l;
-      foreach(l, stmts){
-
-        Node *stmt = (Node *) lfirst(l);
-
-        if (IsA(stmt, AlterTableStmt)){
-          status = peloton::bridge::DDL::AlterTable( relation_oid, (AlterTableStmt*)stmt );
-
-          fprintf(stderr, "DDLAlterTable :: %d \n", status);
-
-        }
-      }
-    }
-    break;
-    
-    case T_DropdbStmt:
-    {
-      DropdbStmt *Dstmt = (DropdbStmt *) parsetree;
-
-      Oid database_oid = get_database_oid( Dstmt->dbname, Dstmt->missing_ok );
-
-      bool status = peloton::bridge::DDL::DropDatabase( database_oid );
-      fprintf(stderr, "DDL Database :: %d \n", status);
-    }
-    break;
-
-    case T_DropStmt:
-    {
-      DropStmt* drop = (DropStmt*) parsetree;
-      bool status;
-
-      ListCell  *cell;
-      foreach(cell, drop->objects){
-      List* names = ((List *) lfirst(cell));
- 
-
-        switch( drop->removeType ){
-
-          case OBJECT_DATABASE:
-          {
-            char* database_name = strVal(linitial(names));
-            Oid database_oid = get_database_oid( database_name, true );
-
-            status = peloton::bridge::DDL::DropDatabase( database_oid );
-            fprintf(stderr, "DDL Database :: %d \n", status);
-          }
-          break;
-
-          case OBJECT_TABLE:
-          {
-            char* table_name = strVal(linitial(names));
-            Oid table_oid = GetRelationOid(table_name);
-
-            status = peloton::bridge::DDL::DropTable( table_oid );
-            fprintf(stderr, "DDL DropTable :: %d \n", status);
-          }
-          break;
-
-          default:
-          {
-              LOG_WARN("Unsupported drop object %d ", drop->removeType);
-          }
-          break;
-        }
-
-      }
-    }
-    break;
-    // End of DropStmt
-
-    default:
-    {
-      elog(LOG, "unrecognized node type: %d",
-          (int) nodeTag(parsetree));
-    }
-    break;
-  }
-
-}
-
->>>>>>> dae39bf7
 //===--------------------------------------------------------------------===//
 // Create Object
 //===--------------------------------------------------------------------===//
@@ -294,13 +60,7 @@
 
   peloton::storage::Database* db = peloton::storage::Database::GetDatabaseById( database_oid );
 
-<<<<<<< HEAD
-  if( db == nullptr ){
-    return false;
-  }
-=======
   fprintf(stderr, "DDLCreateDatabase :: %u %p \n", database_oid, db);
->>>>>>> dae39bf7
 
   return true;
 }
@@ -1043,7 +803,6 @@
  */
 bool DDL::AddConstraint(Oid relation_oid, Constraint* constraint )
 {
-<<<<<<< HEAD
 //FIXME
 //  ConstraintType contype = PostgresConstraintTypeToPelotonConstraintType( (PostgresConstraintType) constraint->contype );
 //  // Create a new constraint 
@@ -1090,59 +849,6 @@
 //
 //      break;
 //  }
-=======
-  ConstraintType contype = PostgresConstraintTypeToPelotonConstraintType( (PostgresConstraintType) constraint->contype );
-  // Create a new constraint 
-  catalog::Constraint* constr = new catalog::Constraint( contype, constraint->conname);
-
-
-  switch( contype )
-  {
-    std::cout << "const type : " << ConstraintTypeToString( contype ) << std::endl;
-
-    case CONSTRAINT_TYPE_FOREIGN:
-    {
-      oid_t database_oid = GetCurrentDatabaseOid();
-      assert( database_oid );
-      oid_t reference_table_oid = GetRelationOid( constraint->pktable->relname );
-      assert(reference_table_oid);
-
-      storage::DataTable* current_table = (storage::DataTable*) catalog::Manager::GetInstance().GetLocation(database_oid, relation_oid);
-      storage::DataTable* reference_table = (storage::DataTable*) catalog::Manager::GetInstance().GetLocation(database_oid, reference_table_oid);
-
-      std::cout << "Before add fk constraint\n" << *(current_table->GetSchema()) << std::endl;
-
-      std::string fk_update_action = "";
-      std::string fk_delete_action = "";
-
-      if( constraint->fk_upd_action )
-        fk_update_action = constraint->fk_upd_action;
-      if( constraint->fk_del_action )
-        fk_delete_action = constraint->fk_del_action;
-
-      std::vector<std::string> column_names;
-      ListCell *l;
-      foreach(l, constraint->fk_attrs){
-        char* attname = strVal(lfirst(l));
-        column_names.push_back( attname );
-      }
-
-      current_table->AddReferenceTable(reference_table,
-                                       column_names,
-                                       constr,
-                                       fk_update_action, 
-                                       fk_delete_action);
-
-      std::cout <<"After add fk constraint\n" <<  *(current_table->GetSchema()) << std::endl;
-    }
-    break;
-
-    default:
-      LOG_WARN("Constraint type not handled : %d \n", contype);
-      break;
-  }
-
->>>>>>> dae39bf7
   return true;
 }
 
