
//===----------------------------------------------------------------------===//
//
//                         Peloton
//
// wal_frontend_logger.cpp
//
// Identification: src/backend/logging/loggers/wal_frontend_logger.cpp
//
// Copyright (c) 2015-16, Carnegie Mellon University Database Group
//
//===----------------------------------------------------------------------===//

#include <sys/stat.h>
#include <sys/types.h>
#include <sys/mman.h>
#include <algorithm>
#include <dirent.h>

#include "backend/catalog/manager.h"
#include "backend/catalog/schema.h"
#include "backend/common/pool.h"
#include "backend/concurrency/transaction.h"
#include "backend/concurrency/transaction_manager_factory.h"
#include "backend/concurrency/transaction_manager.h"
#include "backend/logging/log_manager.h"
#include "backend/logging/records/transaction_record.h"
#include "backend/logging/records/tuple_record.h"
#include "backend/logging/loggers/wal_frontend_logger.h"
#include "backend/logging/loggers/wal_backend_logger.h"
#include "backend/storage/database.h"
#include "backend/storage/data_table.h"
#include "backend/storage/tile_group.h"
#include "backend/storage/tuple.h"
#include "backend/common/logger.h"
#include "backend/index/index.h"
#include "backend/executor/executor_context.h"
#include "backend/planner/seq_scan_plan.h"
#include "backend/bridge/dml/mapper/mapper.h"

extern CheckpointType peloton_checkpoint_mode;

int logger_id_counter = 0;

#define LOG_FILE_SWITCH_LIMIT (1024)

namespace peloton {
namespace logging {

//===--------------------------------------------------------------------===//
// Utility functions
//===--------------------------------------------------------------------===//

size_t GetLogFileSize(int log_file_fd);

bool IsFileTruncated(FILE *log_file, size_t size_to_read, size_t log_file_size);

size_t GetNextFrameSize(FILE *log_file, size_t log_file_size);

bool ReadTransactionRecordHeader(TransactionRecord &txn_record, FILE *log_file,
                                 size_t log_file_size);

bool ReadTupleRecordHeader(TupleRecord &tuple_record, FILE *log_file,
                           size_t log_file_size);

storage::Tuple *ReadTupleRecordBody(catalog::Schema *schema, VarlenPool *pool,
                                    FILE *log_file, size_t log_file_size);

void SkipTupleRecordBody(FILE *log_file, size_t log_file_size);

LogRecordType GetNextLogRecordType(FILE *log_file, size_t log_file_size);

// Wrappers
storage::DataTable *GetTable(TupleRecord &tupleRecord);

int ExtractNumberFromFileName(const char *name);

/**
 * @brief Open logfile and file descriptor
 */

WriteAheadFrontendLogger::WriteAheadFrontendLogger()
    : WriteAheadFrontendLogger(false) {}

/**
 * @brief Open logfile and file descriptor
 */

WriteAheadFrontendLogger::WriteAheadFrontendLogger(bool for_testing) {
  logging_type = LOGGING_TYPE_DRAM_NVM;

  // allocate pool
  recovery_pool = new VarlenPool(BACKEND_TYPE_MM);
  if (for_testing) {
    this->log_file = nullptr;

  } else {
    this->checkpoint.Init();

    LOG_INFO("Log dir before getting ID is %s",
             this->peloton_log_directory.c_str());
    this->SetLoggerID(__sync_fetch_and_add(&logger_id_counter, 1));
    this->InitLogDirectory();
    this->InitLogFilesList();
    this->log_file_fd = -1;   // this is a restart or a new start
    this->max_commit_id = 0;  // 0 is unused
  }
}

/**
 * @brief close logfile
 */
WriteAheadFrontendLogger::~WriteAheadFrontendLogger() {
  // close the log file
  if (log_file != nullptr) {
    int ret = fclose(log_file);
    if (ret != 0) {
      LOG_ERROR("Error occured while closing LogFile");
    }
  }
  // clean up pool
  delete recovery_pool;
}

void fflush_and_sync(FILE *log_file, int log_file_fd, size_t &fsync_count) {
  // First, flush
  assert (log_file_fd != -1);
  if (log_file_fd == -1) return;

  int ret = fflush(log_file);
  if (ret != 0) {
    LOG_ERROR("Error occured in fflush(%d)", ret);
  }

  // Finally, sync
  ret = fsync(log_file_fd);
  fsync_count++;
  if (ret != 0) {
    LOG_ERROR("Error occured in fsync(%d)", ret);
  }
}
/**
 * @brief flush all the log records to the file
 */
void WriteAheadFrontendLogger::FlushLogRecords(void) {

  size_t global_queue_size = global_queue.size();

  // First, write all the record in the queue
  if (global_queue_size != 0 && this->log_file_fd == -1) {
    this->CreateNewLogFile(false);
  }

  // LOG_INFO("Flushing %lu log buffers..", global_queue_size);
  for (oid_t global_queue_itr = 0; global_queue_itr < global_queue_size;
       global_queue_itr++) {

    auto &log_buffer = global_queue[global_queue_itr];

    fwrite(log_buffer->GetData(), sizeof(char), log_buffer->GetSize(),
           log_file);
<<<<<<< HEAD
    LOG_INFO("TransactionID of this Log is %d",
             (int)record->GetTransactionId());
    if (record->GetTransactionId() > this->max_commit_id) {
      this->max_commit_id = record->GetTransactionId();
=======

    if (log_buffer->GetHighestCommitId() > this->max_commit_id) {
      this->max_commit_id = log_buffer->GetHighestCommitId();
>>>>>>> 568de5e4
      LOG_INFO("MaxSoFar is %d", (int)this->max_commit_id);
    }

    // return empty buffer
    auto backend_logger = log_buffer->GetBackendLogger();
    log_buffer->ResetData();
    backend_logger->GrantEmptyBuffer(std::move(log_buffer));
  }

  //XXX Do we not write delimiter when queue size is 0?
  if (global_queue_size > 0) {
    TransactionRecord delimiter_rec(LOGRECORD_TYPE_ITERATION_DELIMITER,
                                    this->max_collected_commit_id);
    delimiter_rec.Serialize(output_buffer);

    assert(log_file_fd != -1);

    if (log_file_fd != -1) {
      fwrite(delimiter_rec.GetMessage(), sizeof(char),
             delimiter_rec.GetMessageLength(), log_file);

      LOG_INFO("Wrote delimiter to log file with commit_id %ld",
               this->max_collected_commit_id);

      // by moving the fflush and sync here, we ensure that this file will have at least 1 delimiter
      fflush_and_sync(log_file, log_file_fd, fsync_count);
      if (this->FileSwitchCondIsTrue())
        this->CreateNewLogFile(true);
    }
  }
  
  /* For now, fflush after every iteration of collecting buffers */
  // Clean up the frontend logger's queue
  global_queue.clear();

  // Commit each backend logger
  if (this->max_collected_commit_id > max_flushed_commit_id) {
    max_flushed_commit_id = this->max_collected_commit_id;
  }
  // signal that we have flushed
  LogManager::GetInstance().FrontendLoggerFlushed();

}

//===--------------------------------------------------------------------===//
// Recovery
//===--------------------------------------------------------------------===//

/**
 * @brief Recovery system based on log file
 */
void WriteAheadFrontendLogger::DoRecovery() {
  cid_t start_commit_id = 0;
  if (peloton_checkpoint_mode == CHECKPOINT_TYPE_NORMAL) {
    start_commit_id = this->checkpoint.DoRecovery();
  }

  log_file_cursor_ = 0;

  // Set log file size
  // log_file_size = GetLogFileSize(log_file_fd);
  this->OpenNextLogFile();

  // Go over the log size if needed
  if (log_file_size > 0) {
    bool reached_end_of_file = false;
    __attribute__((unused)) oid_t recovery_log_record_count = 0;

    // Go over each log record in the log file
    while (reached_end_of_file == false) {
      // Read the first byte to identify log record type
      // If that is not possible, then wrap up recovery
<<<<<<< HEAD
      auto record_type =
          this->GetNextLogRecordTypeForRecovery();
=======
      auto record_type = this->GetNextLogRecordTypeForRecovery();
      LOG_INFO("Record_type is %d", (int)record_type);
>>>>>>> 568de5e4
      cid_t commit_id = INVALID_CID;
      TupleRecord *tuple_record;
      switch (record_type) {
        case LOGRECORD_TYPE_TRANSACTION_BEGIN:
        case LOGRECORD_TYPE_TRANSACTION_COMMIT:
        case LOGRECORD_TYPE_ITERATION_DELIMITER: {
          // Check for torn log write
          TransactionRecord txn_rec(record_type);
          if (ReadTransactionRecordHeader(txn_rec, log_file, log_file_size) ==
              false) {
            this->log_file_fd = -1;
            return;
          }
          commit_id = txn_rec.GetTransactionId();
          if (commit_id <= start_commit_id) {
            continue;
          }
          break;
        }
        case LOGRECORD_TYPE_WAL_TUPLE_INSERT:
        case LOGRECORD_TYPE_WAL_TUPLE_UPDATE: {
          tuple_record = new TupleRecord(record_type);
          // Check for torn log write
          if (ReadTupleRecordHeader(*tuple_record, log_file, log_file_size) ==
              false) {
            LOG_ERROR("Could not read tuple record header.");
            this->log_file_fd = -1;
            return;
          }

          auto cid = tuple_record->GetTransactionId();
          auto table = GetTable(*tuple_record);
          if (!table || cid <= start_commit_id) {
            SkipTupleRecordBody(log_file, log_file_size);
            delete tuple_record;
            continue;
          }

          if (recovery_txn_table.find(cid) == recovery_txn_table.end()) {
            LOG_ERROR("Insert txd id %d not found in recovery txn table",
                      (int)cid);
            this->log_file_fd = -1;
            return;
          }

          // Read off the tuple record body from the log
          tuple_record->SetTuple(ReadTupleRecordBody(
              table->GetSchema(), recovery_pool, log_file, log_file_size));
          break;
        }
        case LOGRECORD_TYPE_WAL_TUPLE_DELETE: {
          tuple_record = new TupleRecord(record_type);
          // Check for torn log write
          if (ReadTupleRecordHeader(*tuple_record, log_file, log_file_size) ==
              false) {
            this->log_file_fd = -1;
            return;
          }

          auto cid = tuple_record->GetTransactionId();
          if (cid <= start_commit_id) {
            delete tuple_record;
            continue;
          }
          if (recovery_txn_table.find(cid) == recovery_txn_table.end()) {
            LOG_TRACE("Delete txd id %d not found in recovery txn table",
                      (int)cid);
            this->log_file_fd = -1;
            return;
          }
          break;
        }
        default:
          reached_end_of_file = true;
          break;
      }
      if (!reached_end_of_file) {
        switch (record_type) {
          case LOGRECORD_TYPE_TRANSACTION_BEGIN:
            assert(commit_id != INVALID_CID);
            StartTransactionRecovery(commit_id);
            break;

          case LOGRECORD_TYPE_TRANSACTION_COMMIT:
            assert(commit_id != INVALID_CID);
            pending_commits.insert(commit_id);
            break;

          case LOGRECORD_TYPE_WAL_TUPLE_INSERT:
          case LOGRECORD_TYPE_WAL_TUPLE_DELETE:
          case LOGRECORD_TYPE_WAL_TUPLE_UPDATE:
            recovery_txn_table[tuple_record->GetTransactionId()].push_back(
                tuple_record);
            break;
          case LOGRECORD_TYPE_ITERATION_DELIMITER: {
            auto it = pending_commits.begin();
            for (; it != pending_commits.end(); it++) {
              cid_t curr = *it;
              if (curr > commit_id) {
                break;
              }
              CommitTransactionRecovery(curr);
            }
            if (it != pending_commits.begin()) {
              pending_commits.erase(pending_commits.begin(), it);
            }
            break;
          }

          default:
            LOG_INFO("Got Type as TXN_INVALID");
            reached_end_of_file = true;
            break;
        }
      }
    }

    // Finally, abort ACTIVE transactions in recovery_txn_table
    AbortActiveTransactions();
    pending_commits.clear();

    // After finishing recovery, set the next oid with maximum oid
    // observed during the recovery
    auto &manager = catalog::Manager::GetInstance();
    if (max_oid > manager.GetNextOid()) {
      manager.SetNextOid(max_oid);
    }

    auto &txn_manager = concurrency::TransactionManagerFactory::GetInstance();
    if (txn_manager.GetNextCommitId() < max_cid) {
      txn_manager.SetNextCid(max_cid + 1);
    }

    RecoverIndex();
  }
  this->log_file_fd = -1;
}

void WriteAheadFrontendLogger::RecoverIndex() {
  auto &txn_manager = concurrency::TransactionManagerFactory::GetInstance();
  LOG_INFO("Recovering the indexes");

  // get txn
  std::unique_ptr<concurrency::Transaction> txn(txn_manager.BeginTransaction());
  assert(txn);
  LOG_TRACE("Txn ID = %lu, Start commit id = %lu ", txn->GetTransactionId(),
            start_commit_id);

  // build executor context
  std::unique_ptr<executor::ExecutorContext> executor_context(
      new executor::ExecutorContext(
          txn.get(), bridge::PlanTransformer::BuildParams(nullptr)));

  auto &catalog_manager = catalog::Manager::GetInstance();
  auto database_count = catalog_manager.GetDatabaseCount();
  bool failure = false;
  // loop all databases
  for (oid_t database_idx = 0; database_idx < database_count && !failure;
       database_idx++) {
    auto database = catalog_manager.GetDatabase(database_idx);
    auto table_count = database->GetTableCount();

    // loop all tables
    for (oid_t table_idx = 0; table_idx < table_count && !failure;
         table_idx++) {
      // Get the target table
      storage::DataTable *target_table = database->GetTable(table_idx);
      assert(target_table);
      LOG_INFO("SeqScan: database oid %lu table oid %lu: %s", database_idx,
               table_idx, target_table->GetName().c_str());

      auto schema = target_table->GetSchema();
      assert(schema);
      std::vector<oid_t> column_ids;
      column_ids.resize(schema->GetColumnCount());
      std::iota(column_ids.begin(), column_ids.end(), 0);

      // Construct the plan node
      LOG_TRACE("Initializing the executor tree");
      std::unique_ptr<planner::SeqScanPlan> scan_plan_node(
          new planner::SeqScanPlan(target_table, nullptr, column_ids));
      std::unique_ptr<executor::SeqScanExecutor> scan_executor(
          new executor::SeqScanExecutor(scan_plan_node.get(),
                                        executor_context.get()));
      scan_executor->SetCheckpointMode(true);
      if (!RecoverIndexHelper(scan_executor.get(), target_table)) {
        break;
      }
    }
  }
}

bool WriteAheadFrontendLogger::RecoverIndexHelper(
    executor::AbstractExecutor *scan_executor,
    storage::DataTable *target_table) {
  // Prepare columns
  auto schema = target_table->GetSchema();
  std::vector<oid_t> column_ids;
  column_ids.resize(schema->GetColumnCount());
  std::iota(column_ids.begin(), column_ids.end(), 0);

  // Initialize the seq scan executor
  auto status = scan_executor->Init();
  // Abort and cleanup
  if (status == false) {
    LOG_ERROR("Failed to init scan executor during recovery");
    return false;
  }

  // Execute seq scan until we get result tiles
  for (;;) {
    status = scan_executor->Execute();
    // Stop
    if (status == false) {
      break;
    }

    // Retrieve a logical tile
    std::unique_ptr<executor::LogicalTile> logical_tile(
        scan_executor->GetOutput());
    auto tile_group_id = logical_tile->GetColumnInfo(0)
                             .base_tile->GetTileGroup()
                             ->GetTileGroupId();
    LOG_TRACE("Retrieved tile group %lu", tile_group_id);

    // Go over the logical tile
    for (oid_t tuple_id : *logical_tile) {
      expression::ContainerTuple<executor::LogicalTile> cur_tuple(
          logical_tile.get(), tuple_id);

      // Index update
      {
        // construct a physical tuple from the logical tuple
        std::unique_ptr<storage::Tuple> tuple(new storage::Tuple(schema, true));
        for (auto column_id : column_ids) {
          tuple->SetValue(column_id, cur_tuple.GetValue(column_id),
                          recovery_pool);
        }

        ItemPointer location(tile_group_id, tuple_id);
        InsertIndexEntry(tuple.get(), target_table, location);
      }
    }
  }
  return true;
}

void WriteAheadFrontendLogger::InsertIndexEntry(storage::Tuple *tuple,
                                                storage::DataTable *table,
                                                ItemPointer target_location) {
  assert(tuple);
  assert(table);
  auto index_count = table->GetIndexCount();
  LOG_TRACE("Insert tuple (%lu, %lu) into %lu indexes", target_location.block,
            target_location.offset, index_count);

  for (int index_itr = index_count - 1; index_itr >= 0; --index_itr) {
    auto index = table->GetIndex(index_itr);
    auto index_schema = index->GetKeySchema();
    auto indexed_columns = index_schema->GetIndexedColumns();
    std::unique_ptr<storage::Tuple> key(new storage::Tuple(index_schema, true));
    key->SetFromTuple(tuple, indexed_columns, index->GetPool());

    index->InsertEntry(key.get(), target_location);
    // Increase the indexes' number of tuples by 1 as well
    index->IncreaseNumberOfTuplesBy(1);
  }
}

/**
 * @brief Add new txn to recovery table
 */
void WriteAheadFrontendLogger::AbortActiveTransactions() {
  for (auto it = recovery_txn_table.begin(); it != recovery_txn_table.end();
       it++) {
    for (auto it2 = it->second.begin(); it2 != it->second.end(); it2++) {
      delete *it2;
    }
  }
  recovery_txn_table.clear();
}

/**
 * @brief Add new txn to recovery table
 */
void WriteAheadFrontendLogger::StartTransactionRecovery(cid_t commit_id) {
  std::vector<TupleRecord *> tuple_recs;
  recovery_txn_table[commit_id] = tuple_recs;
}

/**
 * @brief move tuples from current txn to recovery txn so that we can commit
 * them later
 * @param recovery txn
 */
void WriteAheadFrontendLogger::CommitTransactionRecovery(cid_t commit_id) {
  std::vector<TupleRecord *> &tuple_records = recovery_txn_table[commit_id];
  for (auto it = tuple_records.begin(); it != tuple_records.end(); it++) {
    TupleRecord *curr = *it;
    switch (curr->GetType()) {
      case LOGRECORD_TYPE_WAL_TUPLE_INSERT:
        InsertTuple(curr);
        break;
      case LOGRECORD_TYPE_WAL_TUPLE_UPDATE:
        UpdateTuple(curr);
        break;
      case LOGRECORD_TYPE_WAL_TUPLE_DELETE:
        DeleteTuple(curr);
        break;
      default:
        continue;
    }
    delete curr;
  }
  max_cid = commit_id + 1;
  recovery_txn_table.erase(commit_id);
}

void InsertTupleHelper(oid_t &max_tg, cid_t commit_id, oid_t db_id,
                       oid_t table_id, const ItemPointer &insert_loc,
                       storage::Tuple *tuple,
                       bool should_increase_tuple_count = true) {
  auto &manager = catalog::Manager::GetInstance();
  auto tile_group = manager.GetTileGroup(insert_loc.block);
  storage::Database *db = manager.GetDatabaseWithOid(db_id);
  assert(db);

  auto table = db->GetTableWithOid(table_id);
  if (!table) {
    delete tuple;
    return;
  }
  assert(table);
  if (tile_group == nullptr) {
    table->AddTileGroupWithOid(insert_loc.block);
    tile_group = manager.GetTileGroup(insert_loc.block);
    if (max_tg < insert_loc.block) {
      max_tg = insert_loc.block;
    }
  }

  tile_group->InsertTupleFromRecovery(commit_id, insert_loc.offset, tuple);
  if (should_increase_tuple_count) {
    table->IncreaseNumberOfTuplesBy(1);
  }
  delete tuple;
}

void DeleteTupleHelper(oid_t &max_tg, cid_t commit_id, oid_t db_id,
                       oid_t table_id, const ItemPointer &delete_loc) {
  auto &manager = catalog::Manager::GetInstance();
  auto tile_group = manager.GetTileGroup(delete_loc.block);
  storage::Database *db = manager.GetDatabaseWithOid(db_id);
  assert(db);

  auto table = db->GetTableWithOid(table_id);
  if (!table) {
    return;
  }
  assert(table);
  if (tile_group == nullptr) {
    table->AddTileGroupWithOid(delete_loc.block);
    tile_group = manager.GetTileGroup(delete_loc.block);
    if (max_tg < delete_loc.block) {
      max_tg = delete_loc.block;
    }
  }
  table->DecreaseNumberOfTuplesBy(1);
  tile_group->DeleteTupleFromRecovery(commit_id, delete_loc.offset);
}

void UpdateTupleHelper(oid_t &max_tg, cid_t commit_id, oid_t db_id,
                       oid_t table_id, const ItemPointer &remove_loc,
                       const ItemPointer &insert_loc, storage::Tuple *tuple) {
  auto &manager = catalog::Manager::GetInstance();
  auto tile_group = manager.GetTileGroup(remove_loc.block);
  storage::Database *db = manager.GetDatabaseWithOid(db_id);
  assert(db);

  auto table = db->GetTableWithOid(table_id);
  if (!table) {
    delete tuple;
    return;
  }
  assert(table);
  if (tile_group == nullptr) {
    table->AddTileGroupWithOid(remove_loc.block);
    tile_group = manager.GetTileGroup(remove_loc.block);
    if (max_tg < remove_loc.block) {
      max_tg = remove_loc.block;
    }
  }
  InsertTupleHelper(max_tg, commit_id, db_id, table_id, insert_loc, tuple,
                    false);

  tile_group->UpdateTupleFromRecovery(commit_id, remove_loc.offset, insert_loc);
}

/**
 * @brief read tuple record from log file and add them tuples to recovery txn
 * @param recovery txn
 */
void WriteAheadFrontendLogger::InsertTuple(TupleRecord *record) {
  InsertTupleHelper(max_oid, record->GetTransactionId(),
                    record->GetDatabaseOid(), record->GetTableId(),
                    record->GetInsertLocation(), record->GetTuple());
}

/**
 * @brief read tuple record from log file and add them tuples to recovery txn
 * @param recovery txn
 */
void WriteAheadFrontendLogger::DeleteTuple(TupleRecord *record) {
  DeleteTupleHelper(max_oid, record->GetTransactionId(),
                    record->GetDatabaseOid(), record->GetTableId(),
                    record->GetDeleteLocation());
}

/**
 * @brief read tuple record from log file and add them tuples to recovery txn
 * @param recovery txn
 */

void WriteAheadFrontendLogger::UpdateTuple(TupleRecord *record) {
  UpdateTupleHelper(max_oid, record->GetTransactionId(),
                    record->GetDatabaseOid(), record->GetTableId(),
                    record->GetDeleteLocation(), record->GetInsertLocation(),
                    record->GetTuple());
}

//===--------------------------------------------------------------------===//
// Utility functions
//===--------------------------------------------------------------------===//

/**
 * @brief Measure the size of log file
 * @return the size if the log file exists otherwise 0
 */
size_t GetLogFileSize(int log_file_fd) {
  struct stat log_stats;

  fstat(log_file_fd, &log_stats);
  return log_stats.st_size;
}

bool IsFileTruncated(FILE *log_file, size_t size_to_read,
                     size_t log_file_size) {
  // Cache current position
  size_t current_position = ftell(log_file);

  // Check if the actual file size is less than the expected file size
  // Current position + frame length
  if (current_position + size_to_read <= log_file_size) {
    return false;
  } else {
    fseek(log_file, 0, SEEK_END);
    return true;
  }
}

/**
 * @brief get the next frame size
 *  TupleRecord consiss of two frame ( header and Body)
 *  Transaction Record has a single frame
 * @return the next frame size
 */
size_t GetNextFrameSize(FILE *log_file, size_t log_file_size) {
  size_t frame_size;
  char buffer[sizeof(int32_t)];

  // Check if the frame size is broken
  if (IsFileTruncated(log_file, sizeof(buffer), log_file_size)) {
    return 0;
  }

  // Otherwise, read the frame size
  size_t ret = fread(buffer, 1, sizeof(buffer), log_file);
  if (ret <= 0) {
    LOG_ERROR("Error occured in fread ");
  }

  // Read next 4 bytes as an integer
  CopySerializeInputBE frameCheck(buffer, sizeof(buffer));
  frame_size = (frameCheck.ReadInt()) + sizeof(buffer);

  // Move back by 4 bytes
  // So that tuple deserializer works later as expected
  int res = fseek(log_file, -sizeof(buffer), SEEK_CUR);
  if (res == -1) {
    LOG_ERROR("Error occured in fseek ");
  }

  // Check if the frame is broken
  if (IsFileTruncated(log_file, frame_size, log_file_size)) {
    return 0;
  }

  return frame_size;
}

/**
 * @brief Read single byte so that we can distinguish the log record type
 * @return log record type otherwise return invalid log record type,
 * which menas there is no more log in the log file
 */

LogRecordType GetNextLogRecordType(FILE *log_file, size_t log_file_size) {
  char buffer;

  // Check if the log record type is broken
  if (IsFileTruncated(log_file, 1, log_file_size)) {
    LOG_INFO("Log file is truncated");
    return LOGRECORD_TYPE_INVALID;
  }

  // Otherwise, read the log record type
  int ret = fread((void *)&buffer, 1, sizeof(char), log_file);
  if (ret <= 0) {
    LOG_ERROR("Could not read from log file");
    return LOGRECORD_TYPE_INVALID;
  }

  CopySerializeInputBE input(&buffer, sizeof(char));
  LogRecordType log_record_type = (LogRecordType)(input.ReadEnumInSingleByte());

  return log_record_type;
}

LogRecordType WriteAheadFrontendLogger::GetNextLogRecordTypeForRecovery() {
  char buffer;
  bool is_truncated = false;
  int ret;

  LOG_INFO("Inside GetNextLogRecordForRecovery");

  LOG_INFO("File is at position %d", (int)ftell(this->log_file));
  // Check if the log record type is broken
  if (IsFileTruncated(this->log_file, 1, this->log_file_size)) {
    LOG_INFO("Log file is truncated, should open next log file");
    // return LOGRECORD_TYPE_INVALID;
    is_truncated = true;
  }

  // Otherwise, read the log record type
  if (!is_truncated) {
<<<<<<< HEAD
    ret = fread((void *)&buffer, 1, sizeof(char), log_file);
=======
    ret = fread((void *)&buffer, 1, sizeof(char), this->log_file);
>>>>>>> 568de5e4
    if (ret <= 0) { LOG_INFO("Failed an fread"); }
  }
  if (is_truncated || ret <= 0) {
    LOG_INFO("Call OpenNextLogFile");
    this->OpenNextLogFile();
    if (this->log_file_fd == -1) return LOGRECORD_TYPE_INVALID;

    LOG_INFO("Open succeeded. log_file_fd is %d", (int)this->log_file_fd);

    if (IsFileTruncated(this->log_file, 1, this->log_file_size)) {
      LOG_ERROR("Log file is truncated");
      return LOGRECORD_TYPE_INVALID;
    }
    LOG_INFO("File is not truncated.");
    ret = fread((void *)&buffer, 1, sizeof(char), this->log_file);
    if (ret <= 0) {
      LOG_ERROR("Could not read from log file");
      return LOGRECORD_TYPE_INVALID;
    }
    LOG_INFO("fread succeeded.");
  } else {
    LOG_INFO("fread succeeded.");
  }

  CopySerializeInputBE input(&buffer, sizeof(char));
  LogRecordType log_record_type = (LogRecordType)(input.ReadEnumInSingleByte());

  return log_record_type;
}

/**
 * @brief Read TransactionRecord
 * @param txn_record
 */
bool ReadTransactionRecordHeader(TransactionRecord &txn_record, FILE *log_file,
                                 size_t log_file_size) {
  // Check if frame is broken
  auto header_size = GetNextFrameSize(log_file, log_file_size);
  if (header_size == 0) {
    return false;
  }

  // Read header
  char header[header_size];
  size_t ret = fread(header, 1, sizeof(header), log_file);
  if (ret <= 0) {
    LOG_ERROR("Error occured in fread ");
  }

  CopySerializeInputBE txn_header(header, header_size);
  txn_record.Deserialize(txn_header);

  return true;
}

/**
 * @brief Read TupleRecordHeader
 * @param tuple_record
 */
bool ReadTupleRecordHeader(TupleRecord &tuple_record, FILE *log_file,
                           size_t log_file_size) {
  // Check if frame is broken
  auto header_size = GetNextFrameSize(log_file, log_file_size);
  if (header_size == 0) {
    LOG_ERROR("Header size is zero ");
    return false;
  }

  // Read header
  char header[header_size];
  size_t ret = fread(header, 1, sizeof(header), log_file);
  if (ret <= 0) {
    LOG_ERROR("Error occured in fread");
  }

  CopySerializeInputBE tuple_header(header, header_size);
  tuple_record.DeserializeHeader(tuple_header);

  return true;
}

/**
 * @brief Read TupleRecordBody
 * @param schema
 * @param pool
 * @return tuple
 */
storage::Tuple *ReadTupleRecordBody(catalog::Schema *schema, VarlenPool *pool,
                                    FILE *log_file, size_t log_file_size) {
  // Check if the frame is broken
  size_t body_size = GetNextFrameSize(log_file, log_file_size);
  if (body_size == 0) {
    LOG_ERROR("Body size is zero ");
    return nullptr;
  }

  // Read Body
  char body[body_size];
  int ret = fread(body, 1, sizeof(body), log_file);
  if (ret <= 0) {
    LOG_ERROR("Error occured in fread ");
  }

  CopySerializeInputBE tuple_body(body, body_size);

  // We create a tuple based on the message
  storage::Tuple *tuple = new storage::Tuple(schema, true);
  tuple->DeserializeFrom(tuple_body, pool);

  return tuple;
}

/**
 * @brief Read TupleRecordBody
 * @param schema
 * @param pool
 * @return tuple
 */
void SkipTupleRecordBody(FILE *log_file, size_t log_file_size) {
  // Check if the frame is broken
  size_t body_size = GetNextFrameSize(log_file, log_file_size);
  if (body_size == 0) {
    LOG_ERROR("Body size is zero ");
  }

  // Read Body
  char body[body_size];
  int ret = fread(body, 1, sizeof(body), log_file);
  if (ret <= 0) {
    LOG_ERROR("Error occured in fread ");
  }

  CopySerializeInputBE tuple_body(body, body_size);
}

/**
 * @brief Read get table based on tuple record
 * @param tuple record
 * @return data table
 */
storage::DataTable *GetTable(TupleRecord &tuple_record) {
  // Get db, table, schema to insert tuple
  auto &manager = catalog::Manager::GetInstance();
  storage::Database *db =
      manager.GetDatabaseWithOid(tuple_record.GetDatabaseOid());
  if (!db) {
    return nullptr;
  }
  assert(db);

  LOG_INFO("Table ID for this tuple: %d", (int)tuple_record.GetTableId());
  auto table = db->GetTableWithOid(tuple_record.GetTableId());
  if (!table) {
    return nullptr;
  }
  assert(table);

  return table;
}

std::string WriteAheadFrontendLogger::GetLogFileName(void) {
  auto &log_manager = logging::LogManager::GetInstance();
  return log_manager.GetLogFileName();
}

int extract_number_from_filename(const char *name) {
  std::string str(name);
  size_t start_index = str.find_first_of("0123456789");
  if (start_index != std::string::npos) {
    int end_index = str.find_first_not_of("0123456789", start_index);
    return atoi(str.substr(start_index, end_index - start_index).c_str());
  }
  LOG_ERROR("The last found log file doesn't have a version number.");
  return 0;
}
int ExtractNumberFromFileName(const char *name) {
  return extract_number_from_filename(name);
}

bool CompareByLogNumber(class LogFile *left, class LogFile *right) {
  return left->GetLogNumber() < right->GetLogNumber();
}

void WriteAheadFrontendLogger::InitLogFilesList() {
  struct dirent *file;
  DIR *dirp;
  txn_id_t max_commit_id;
  int version_number;
  FILE *fp;

  // TODO need a better regular expression to match file name
  std::string base_name = "peloton_log_";

  LOG_INFO("Trying to read log directory");

  dirp = opendir(this->peloton_log_directory.c_str());
  if (dirp == nullptr) {
    LOG_INFO("Opendir failed: Errno: %d, error: %s", errno, strerror(errno));
  }

  while ((file = readdir(dirp)) != NULL) {
    if (strncmp(file->d_name, base_name.c_str(), base_name.length()) == 0) {
      // found a log file!
      LOG_INFO("Found a log file with name %s", file->d_name);

      version_number = extract_number_from_filename(file->d_name);

      fp = fopen(this->GetFileNameFromVersion(version_number).c_str(), "rb");
      max_commit_id = UINT64_MAX;

      size_t read_size =
          fread((void *)&max_commit_id, sizeof(max_commit_id), 1, fp);
      if (read_size != 1) {
        LOG_ERROR("Read from file %s failed",
                  this->GetFileNameFromVersion(version_number).c_str());
        fclose(fp);
        continue;
      }
      LOG_INFO("Got max_commit_id as %d", (int)max_commit_id);

      // TODO set max commit ID here!
      if (max_commit_id == 0 || max_commit_id == UINT64_MAX) {
        max_commit_id = this->ExtractMaxCommitIdFromLogFileRecords(fp);
        LOG_INFO("ExtractMaxCommitId returned %d", (int)max_commit_id);
      }

      fclose(fp);

      LogFile *new_log_file =
          new LogFile(NULL, file->d_name, -1, version_number, max_commit_id);
      this->log_files_.push_back(new_log_file);
    }
  }
  closedir(dirp);

  int num_log_files;
  num_log_files = this->log_files_.size();

  LOG_INFO("The number of log files found: %d", num_log_files);

  std::sort(this->log_files_.begin(), this->log_files_.end(),
            CompareByLogNumber);

  if (num_log_files) {
    // @abj please follow CamelCase convention for function name :)
    int max_num = extract_number_from_filename(
        this->log_files_[num_log_files - 1]->GetLogFileName().c_str());
    LOG_INFO("Got maximum log file version as %d", max_num);
    this->log_file_counter_ = ++max_num;
  } else {
    this->log_file_counter_ = 0;
  }
}

void WriteAheadFrontendLogger::CreateNewLogFile(bool close_old_file) {
  int new_file_num;
  std::string new_file_name;
  txn_id_t default_commit_id = 0;
  struct stat log_stats;
  int fd;

  new_file_num = log_file_counter_;

  if (close_old_file) {  // must close last opened file
    int file_list_size = this->log_files_.size();

    if (file_list_size != 0) {
      fseek(this->log_files_[file_list_size - 1]->GetFilePtr(), 0, SEEK_SET);

      fwrite((void *)&(this->max_commit_id), sizeof(this->max_commit_id), 1,
             this->log_files_[file_list_size - 1]->GetFilePtr());

      this->log_files_[file_list_size - 1]->SetMaxCommitId(this->max_commit_id);
      LOG_INFO("MaxCommitID of the last closed file is %d",
               (int)this->max_commit_id);

      this->max_commit_id = 0;  // reset

      fd = fileno(this->log_files_[file_list_size - 1]->GetFilePtr());

      fstat(fd, &log_stats);
      this->log_file_size = log_stats.st_size;

      LOG_INFO("The log file to be closed has size %d",
               (int)this->log_file_size);

      this->log_files_[file_list_size - 1]->SetLogFileSize(this->log_file_size);

      fclose(this->log_files_[file_list_size - 1]->GetFilePtr());

      this->log_files_[file_list_size - 1]->SetFilePtr(nullptr);

      this->log_files_[file_list_size - 1]->SetLogFileFD(-1);  // invalidate
    }
  }

  LOG_INFO("new_file_num is %d", new_file_num);

  new_file_name = this->GetFileNameFromVersion(new_file_num);

  FILE *log_file = fopen(new_file_name.c_str(), "wb");
  if (log_file == NULL) {
    LOG_ERROR("log_file is NULL");
    return;
  }

  // TODO what if we fail here? The next file may have garbage in the header
  // now set the first 4 bytes to 0
  fwrite((void *)&default_commit_id, sizeof(default_commit_id), 1, log_file);

  this->log_file = log_file;

  int log_file_fd = fileno(log_file);

  if (log_file_fd == -1) {
    LOG_ERROR("log_file_fd is -1");
  }

  this->log_file_fd = log_file_fd;
  LOG_INFO("log_file_fd of newly created file is %d", this->log_file_fd);

  LogFile *new_log_file_object =
      new LogFile(log_file, new_file_name, log_file_fd, new_file_num, 0);

  this->log_files_.push_back(new_log_file_object);

  this->log_file_size = 0;

  log_file_counter_++;  // finally, increment log_file_counter_
  LOG_INFO("log_file_counter is %d", log_file_counter_);
}

bool WriteAheadFrontendLogger::FileSwitchCondIsTrue() {
  struct stat stat_buf;
  if (this->log_file_fd == -1) return false;

  fstat(this->log_file_fd, &stat_buf);
  this->log_file_size = stat_buf.st_size;
  return stat_buf.st_size > LOG_FILE_SWITCH_LIMIT;
}

void WriteAheadFrontendLogger::OpenNextLogFile() {
  txn_id_t max_commit_id;

  if (this->log_files_.size() == 0) {  // no log files, fresh start
    LOG_INFO("Size of log files list is 0.");
    this->log_file_fd = -1;
    this->log_file = NULL;
    this->log_file_size = 0;
    return;
  }

  if (this->log_file_cursor_ >= (int)this->log_files_.size()) {
    LOG_INFO("Cursor has reached the end. No more log files to read from.");
    this->log_file_fd = -1;
    this->log_file = NULL;
    this->log_file_size = 0;
    return;
  }

  if (this->log_file_cursor_ != 0)  // close old file
  {
    LOG_INFO("Closing last opened file");
    fclose(log_file);
  }

  // open the next file
  this->log_file =
      fopen(this->GetFileNameFromVersion(
                      this->log_files_[this->log_file_cursor_]->GetLogNumber())
                .c_str(),
            "rb");

  if (this->log_file == NULL) {
    LOG_ERROR("Couldn't open next log file");
    this->log_file_fd = -1;
    this->log_file = NULL;
    this->log_file_size = 0;
    return;
  } else {
    LOG_INFO("Opened new log file for recovery");
  }

  this->log_file_fd = fileno(this->log_file);
  LOG_INFO("FD of opened file is %d", (int)this->log_file_fd);

  // Skip first 8 bytes of max commit id
  size_t read_size =
      fread((void *)&max_commit_id, sizeof(max_commit_id), 1, this->log_file);
  if (read_size != 1) {
    LOG_ERROR(
        "Read failed after opening file %s",
        this->GetFileNameFromVersion(
                  this->log_files_[this->log_file_cursor_]->GetLogNumber())
            .c_str());
  }

  LOG_INFO("On startup: MaxCommitId of this file is %d", (int)max_commit_id);

  struct stat stat_buf;

  fstat(this->log_file_fd, &stat_buf);
  this->log_file_size = stat_buf.st_size;

  this->log_file_cursor_++;
  LOG_INFO("Cursor is now %d", (int)this->log_file_cursor_);
}

void WriteAheadFrontendLogger::TruncateLog(txn_id_t max_commit_id) {
  int return_val;

  // delete stale log files except the one currently being used
  for (int i = 0; i < (int)this->log_files_.size() - 1; i++) {
    if (max_commit_id >= this->log_files_[i]->GetMaxCommitId()) {
      return_val = remove(this->log_files_[i]->GetLogFileName().c_str());
      if (return_val != 0) {
        LOG_ERROR("Couldn't delete log file: %s error: %s",
                  this->log_files_[i]->GetLogFileName().c_str(),
                  strerror(errno));
      }
      // remove entry from list anyway
      delete this->log_files_[i];
      this->log_files_.erase(this->log_files_.begin() + i);
      i--;  // update cursor
    }
  }
}

void WriteAheadFrontendLogger::InitLogDirectory() {
  int return_val;

  return_val = mkdir(this->peloton_log_directory.c_str(), 0700);
  LOG_INFO("Log directory is: %s", peloton_log_directory.c_str());

  if (return_val == 0) {
    LOG_INFO("Created Log directory successfully");
  } else if (errno == EEXIST) {
    LOG_INFO("Log Directory already exists");
  } else {
    LOG_ERROR("Creating log directory failed: %s", strerror(errno));
  }
}

void WriteAheadFrontendLogger::SetLogDirectory(char *arg
                                               __attribute__((unused))) {
  LOG_INFO("%s", arg);
}

std::string WriteAheadFrontendLogger::GetFileNameFromVersion(int version) {
  return std::string(this->peloton_log_directory.c_str()) + "/" +
         LOG_FILE_PREFIX + std::to_string(version) + LOG_FILE_SUFFIX;
}

txn_id_t WriteAheadFrontendLogger::ExtractMaxCommitIdFromLogFileRecords(
    FILE *log_file) {
  bool reached_end_of_file = false;
  int fd;
  struct stat log_stats;
  txn_id_t max_commit_id = 0;
  int log_file_size;

  fd = fileno(log_file);

  fstat(fd, &log_stats);
  log_file_size = log_stats.st_size;

  while (reached_end_of_file == false) {
    // Read the first byte to identify log record type
    // If that is not possible, then wrap up recovery
    auto record_type = GetNextLogRecordType(log_file, log_file_size);

    cid_t commit_id = INVALID_CID;

    TupleRecord *tuple_record;

    switch (record_type) {
      case LOGRECORD_TYPE_TRANSACTION_BEGIN:
      case LOGRECORD_TYPE_TRANSACTION_COMMIT:
      case LOGRECORD_TYPE_ITERATION_DELIMITER: {
        // Check for torn log write
        TransactionRecord txn_rec(record_type);
        if (ReadTransactionRecordHeader(txn_rec, log_file, log_file_size) ==
            false) {
          return UINT64_MAX;  // TODO verify if this is correct or not
        }
        commit_id = txn_rec.GetTransactionId();
        if (commit_id > max_commit_id) max_commit_id = commit_id;
        break;
      }
      case LOGRECORD_TYPE_WAL_TUPLE_INSERT:
      case LOGRECORD_TYPE_WAL_TUPLE_UPDATE: {
        tuple_record = new TupleRecord(record_type);
        // Check for torn log write
        // TODO is there a memory leak here? if we fail here, tuple_record will
        // not be freed. @mperron
        if (ReadTupleRecordHeader(*tuple_record, log_file, log_file_size) ==
            false) {
          LOG_ERROR("Could not read tuple record header.");
          delete tuple_record;
          return UINT64_MAX;
        }

        auto cid = tuple_record->GetTransactionId();
        /* if (recovery_txn_table.find(cid) == recovery_txn_table.end()) {
          LOG_ERROR("Insert txd id %d not found in recovery txn table",
                    (int)cid);

          return UINT64_MAX;  // TODO verify if we should proceed even if this
                              // fails
        } */

        if (cid > max_commit_id) max_commit_id = cid;

        auto table = GetTable(*tuple_record);
        if (!table) {
          SkipTupleRecordBody(log_file, log_file_size);
          delete tuple_record;
          continue;
        }

        // Read off the tuple record body from the log
        ReadTupleRecordBody(table->GetSchema(), recovery_pool, log_file,
                            log_file_size);
        delete tuple_record;

        break;
      }
      case LOGRECORD_TYPE_WAL_TUPLE_DELETE: {
        tuple_record = new TupleRecord(record_type);
        // Check for torn log write
        // TODO if this fails, is there a memory leak? @mperron
        if (ReadTupleRecordHeader(*tuple_record, log_file, log_file_size) ==
            false) {
          delete tuple_record;
          return UINT64_MAX;  // TODO same as below
        }

        auto cid = tuple_record->GetTransactionId();
        /* if (recovery_txn_table.find(cid) == recovery_txn_table.end()) {
          LOG_TRACE("Delete txd id %d not found in recovery txn table",
                    (int)cid);
          return UINT64_MAX;  // TODO verify if we should proceed even if this
                              // fails
        } */

        if (cid > max_commit_id) max_commit_id = cid;
        delete tuple_record;
        break;
      }
      default:
        reached_end_of_file = true;
        break;
    }
  }
  return max_commit_id;
}

void WriteAheadFrontendLogger::SetLoggerID(int id) {
  this->logger_id = id;
  this->peloton_log_directory += std::to_string(id);
}

}  // namespace logging
}  // namespace peloton<|MERGE_RESOLUTION|>--- conflicted
+++ resolved
@@ -159,16 +159,9 @@
 
     fwrite(log_buffer->GetData(), sizeof(char), log_buffer->GetSize(),
            log_file);
-<<<<<<< HEAD
-    LOG_INFO("TransactionID of this Log is %d",
-             (int)record->GetTransactionId());
-    if (record->GetTransactionId() > this->max_commit_id) {
-      this->max_commit_id = record->GetTransactionId();
-=======
 
     if (log_buffer->GetHighestCommitId() > this->max_commit_id) {
       this->max_commit_id = log_buffer->GetHighestCommitId();
->>>>>>> 568de5e4
       LOG_INFO("MaxSoFar is %d", (int)this->max_commit_id);
     }
 
@@ -241,13 +234,8 @@
     while (reached_end_of_file == false) {
       // Read the first byte to identify log record type
       // If that is not possible, then wrap up recovery
-<<<<<<< HEAD
-      auto record_type =
-          this->GetNextLogRecordTypeForRecovery();
-=======
       auto record_type = this->GetNextLogRecordTypeForRecovery();
       LOG_INFO("Record_type is %d", (int)record_type);
->>>>>>> 568de5e4
       cid_t commit_id = INVALID_CID;
       TupleRecord *tuple_record;
       switch (record_type) {
@@ -793,11 +781,7 @@
 
   // Otherwise, read the log record type
   if (!is_truncated) {
-<<<<<<< HEAD
-    ret = fread((void *)&buffer, 1, sizeof(char), log_file);
-=======
     ret = fread((void *)&buffer, 1, sizeof(char), this->log_file);
->>>>>>> 568de5e4
     if (ret <= 0) { LOG_INFO("Failed an fread"); }
   }
   if (is_truncated || ret <= 0) {
