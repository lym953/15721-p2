--- conflicted
+++ resolved
@@ -127,11 +127,9 @@
 
   void LogCommitTransaction(oid_t commit_id);
 
-<<<<<<< HEAD
   void TruncateLogs(txn_id_t commit_id);
-=======
+
   void DoneLogging();
->>>>>>> 568de5e4
 
  private:
   LogManager();
