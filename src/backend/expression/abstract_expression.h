--- conflicted
+++ resolved
@@ -95,8 +95,6 @@
   // stream positioned at the root expression node
   static AbstractExpression *CreateExpressionTree(json_spirit::Object &obj);
 
-<<<<<<< HEAD
-=======
   // Debugging methods - some various ways to create a sring
   //     describing the expression tree
   std::string Debug() const;
@@ -104,7 +102,6 @@
   std::string Debug(const std::string &spacer) const;
   virtual std::string DebugInfo(const std::string &spacer) const = 0;
 
->>>>>>> 5e6eb9ba
   // Get a string representation for debugging
   const std::string GetInfo() const;
 
