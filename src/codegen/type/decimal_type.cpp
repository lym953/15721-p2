--- conflicted
+++ resolved
@@ -473,20 +473,12 @@
 std::vector<TypeSystem::ComparisonInfo> kComparisonTable = {{kCompareDecimal}};
 
 // Unary operators
-<<<<<<< HEAD
-static Negate kNegOp;
-static Abs kAbsOp;
-static Floor kFloorOp;
-static Round kRound;
-static Ceil kCeilOp;
-static std::vector<TypeSystem::UnaryOpInfo> kUnaryOperatorTable = {
-=======
 Negate kNegOp;
+Abs kAbsOp;
 Floor kFloorOp;
 Round kRound;
 Ceil kCeilOp;
 std::vector<TypeSystem::UnaryOpInfo> kUnaryOperatorTable = {
->>>>>>> fa7a1199
     {OperatorId::Negation, kNegOp},
     {OperatorId::Abs, kAbsOp},
     {OperatorId::Floor, kFloorOp},
