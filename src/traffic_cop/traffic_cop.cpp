//===----------------------------------------------------------------------===//
//
//                         Peloton
//
// traffic_cop.cpp
//
// Identification: src/traffic_cop/traffic_cop.cpp
//
// Copyright (c) 2015-17, Carnegie Mellon University Database Group
//
//===----------------------------------------------------------------------===//

#include "traffic_cop/traffic_cop.h"

#include "catalog/catalog.h"
#include "concurrency/transaction_manager_factory.h"
#include "expression/expression_util.h"
#include "optimizer/optimizer.h"
#include "planner/plan_util.h"
#include "settings/settings_manager.h"

#include "threadpool/mono_queue_pool.h"
#include "type/type.h"
#include "type/types.h"

namespace peloton {
namespace tcop {


TrafficCop::TrafficCop() : is_queuing_(false), rows_affected_(0) {
  LOG_TRACE("Starting a new TrafficCop");
  optimizer_.reset(new optimizer::Optimizer);
}

TrafficCop::TrafficCop(void (*task_callback)(void *), void *task_callback_arg)
    : task_callback_(task_callback), task_callback_arg_(task_callback_arg) {
  optimizer_.reset(new optimizer::Optimizer);
}

void TrafficCop::Reset() {
  std::stack<TcopTxnState> new_tcop_txn_state;
  // clear out the stack
  swap(tcop_txn_state_, new_tcop_txn_state);
  optimizer_->Reset();
  results_.clear();
  param_values_.clear();
  setRowsAffected(0);
}

TrafficCop::~TrafficCop() {
  // Abort all running transactions
  while (!tcop_txn_state_.empty()) {
    AbortQueryHelper();
  }
}

/* Singleton accessor
 * NOTE: Used by in unit tests ONLY
 */
TrafficCop &TrafficCop::GetInstance() {
  static TrafficCop tcop;
  tcop.Reset();
  return tcop;
}

TrafficCop::TcopTxnState &TrafficCop::GetDefaultTxnState() {
  static TcopTxnState default_state;
  default_state = std::make_pair(nullptr, ResultType::INVALID);
  return default_state;
}

TrafficCop::TcopTxnState &TrafficCop::GetCurrentTxnState() {
  if (tcop_txn_state_.empty()) {
    return GetDefaultTxnState();
  }
  return tcop_txn_state_.top();
}

ResultType TrafficCop::BeginQueryHelper(size_t thread_id) {
  if (tcop_txn_state_.empty()) {
    auto &txn_manager = concurrency::TransactionManagerFactory::GetInstance();
    auto txn = txn_manager.BeginTransaction(thread_id);

    // this shouldn't happen
    if (txn == nullptr) {
      LOG_DEBUG("Begin txn failed");
      return ResultType::FAILURE;
    }

    // initialize the current result as success
    tcop_txn_state_.emplace(txn, ResultType::SUCCESS);
  }
  return ResultType::SUCCESS;
}

ResultType TrafficCop::CommitQueryHelper() {
  // do nothing if we have no active txns
  if (tcop_txn_state_.empty()) return ResultType::NOOP;
  auto &curr_state = tcop_txn_state_.top();
  tcop_txn_state_.pop();
  auto txn = curr_state.first;
  auto &txn_manager = concurrency::TransactionManagerFactory::GetInstance();
  // I catch the exception (ex. table not found) explicitly,
  // If this exception if caused by a query in a transaction,
  // I will block following queries in that transaction until 'COMMIT' or
  // 'ROLLBACK' After receive 'COMMIT', see if it is rollback or really commit.
  if (curr_state.second != ResultType::ABORTED) {
    // txn committed
    return txn_manager.CommitTransaction(txn);
  } else {
    // otherwise, rollback
    return txn_manager.AbortTransaction(txn);
  }
}

ResultType TrafficCop::AbortQueryHelper() {
  // do nothing if we have no active txns
  if (tcop_txn_state_.empty()) return ResultType::NOOP;
  auto &curr_state = tcop_txn_state_.top();
  tcop_txn_state_.pop();
  // explicitly abort the txn only if it has not aborted already
  if (curr_state.second != ResultType::ABORTED) {
    auto txn = curr_state.first;
    auto &txn_manager = concurrency::TransactionManagerFactory::GetInstance();
    auto result = txn_manager.AbortTransaction(txn);
    return result;
  } else {
    // otherwise, the txn has already been aborted
    return ResultType::ABORTED;
  }
}

ResultType TrafficCop::ExecuteStatementGetResult() {
  LOG_TRACE("Statement executed. Result: %s",
            ResultTypeToString(p_status_.m_result).c_str());
  setRowsAffected(p_status_.m_processed);
  LOG_TRACE("rows_changed %d", p_status_.m_processed);
  is_queuing_ = false;
  return p_status_.m_result;
}

executor::ExecuteResult TrafficCop::ExecuteHelper(
    std::shared_ptr<planner::AbstractPlan> plan,
    const std::vector<type::Value> &params, std::vector<ResultValue> &result,
    const std::vector<int> &result_format, size_t thread_id) {
  auto &curr_state = GetCurrentTxnState();

  concurrency::TransactionContext *txn;
  if (!tcop_txn_state_.empty()) {
    txn = curr_state.first;
  } else {
    // No active txn, single-statement txn
    auto &txn_manager = concurrency::TransactionManagerFactory::GetInstance();
    // new txn, reset result status
    curr_state.second = ResultType::SUCCESS;
    is_single_statement_txn_ = true;
    txn = txn_manager.BeginTransaction(thread_id);
    tcop_txn_state_.emplace(txn, ResultType::SUCCESS);
  }

  // skip if already aborted
  if (curr_state.second != ResultType::ABORTED) {
    PL_ASSERT(txn);
    PL_ASSERT(plan);
    PL_ASSERT(task_callback_);
    PL_ASSERT(task_callback_arg_);
    ExecutePlanArg *arg =
        new ExecutePlanArg(plan, txn, params, result, result_format, p_status_);
    threadpool::MonoQueuePool::GetInstance().SubmitTask([](void *arg_ptr) {
      auto arg = reinterpret_cast<ExecutePlanArg *>(arg_ptr);
      executor::PlanExecutor::ExecutePlan(arg->plan_, arg->txn_, arg->params_,
                                          arg->result_, arg->result_format_,
                                          arg->p_status_);
      delete (arg);
    }, arg, task_callback_, task_callback_arg_);
    LOG_TRACE("Submit Task into MonoQueuePool");

    is_queuing_ = true;
    return p_status_;

  } else {
    // otherwise, we have already aborted
    p_status_.m_result = ResultType::ABORTED;
    return p_status_;
  }
<<<<<<< HEAD
  LOG_TRACE("Check Tcop_txn_state Size After ExecuteStatementPlan %lu",
=======

  struct ExecutePlanArg {
    std::shared_ptr<planner::AbstractPlan> plan_;
    concurrency::TransactionContext *txn_;
    const std::vector<type::Value> &params_;
    std::vector<ResultValue> &result_;
    const std::vector<int> &result_format_;
    executor::ExecuteResult &p_status_;
  };
  auto exec_plan_arg = new ExecutePlanArg{.plan_ = std::move(plan),
                                          .txn_ = txn,
                                          .params_ = params,
                                          .result_ = result,
                                          .result_format_ = result_format,
                                          .p_status_ = p_status_};

  threadpool::MonoQueuePool::GetInstance().SubmitTask([](void *arg_ptr) {
    auto arg = reinterpret_cast<ExecutePlanArg *>(arg_ptr);
    executor::PlanExecutor::ExecutePlan(arg->plan_, arg->txn_, arg->params_,
                                        arg->result_, arg->result_format_,
                                        arg->p_status_);
    delete (arg);
  }, exec_plan_arg, task_callback_, task_callback_arg_);

  is_queuing_ = true;

  LOG_TRACE("Check Tcop_txn_state Size After ExecuteHelper %lu",
>>>>>>> 5409ea2f
            tcop_txn_state_.size());
  return p_status_;
}

void TrafficCop::ExecuteStatementPlanGetResult() {
  bool init_failure = false;
  if (p_status_.m_result == ResultType::FAILURE) {
    // only possible if init failed
    init_failure = true;
  }

  auto txn_result = GetCurrentTxnState().first->GetResult();
  if (is_single_statement_txn_ || init_failure ||
      txn_result == ResultType::FAILURE) {
    LOG_TRACE(
        "About to commit: single stmt: %d, init_failure: %d, txn_result: %s",
        is_single_statement_txn_, init_failure,
        ResultTypeToString(txn_result).c_str());
    switch (txn_result) {
      case ResultType::SUCCESS:
        // Commit single statement
        LOG_TRACE("Commit Transaction");
        p_status_.m_result = CommitQueryHelper();
        break;

      case ResultType::FAILURE:
      default:
        // Abort
        LOG_TRACE("Abort Transaction");
        if (is_single_statement_txn_) {
          LOG_TRACE("Tcop_txn_state size: %lu", tcop_txn_state_.size());
          p_status_.m_result = AbortQueryHelper();
        } else {
          tcop_txn_state_.top().second = ResultType::ABORTED;
          p_status_.m_result = ResultType::ABORTED;
        }
    }
  }
}

void TrafficCop::GetTableColumns(parser::TableRef *from_table,
                                 std::vector<catalog::Column> &target_columns) {
  if (from_table == nullptr) return;

  // Query derived table
  if (from_table->select != NULL) {
    for (auto &expr : from_table->select->select_list) {
      if (expr->GetExpressionType() == ExpressionType::STAR)
        GetTableColumns(from_table->select->from_table.get(), target_columns);
      else
        target_columns.push_back(catalog::Column(expr->GetValueType(), 0,
                                                 expr->GetExpressionName()));
    }
  } else if (from_table->list.empty()) {
    if (from_table->join == NULL) {
      auto columns =
          static_cast<storage::DataTable *>(
              catalog::Catalog::GetInstance()->GetTableWithName(
                  from_table->GetDatabaseName(), from_table->GetTableName(),
                  GetCurrentTxnState().first))
              ->GetSchema()
              ->GetColumns();
      target_columns.insert(target_columns.end(), columns.begin(),
                            columns.end());
    } else {
      GetTableColumns(from_table->join->left.get(), target_columns);
      GetTableColumns(from_table->join->right.get(), target_columns);
    }
  }
  // Query has multiple tables. Recursively add all tables
  else {
    for (auto &table : from_table->list) {
      GetTableColumns(table.get(), target_columns);
    }
  }
}

std::vector<FieldInfo> TrafficCop::GenerateTupleDescriptor(
    parser::SQLStatement *sql_stmt) {
  std::vector<FieldInfo> tuple_descriptor;
  if (sql_stmt->GetType() != StatementType::SELECT) return tuple_descriptor;
  auto select_stmt = (parser::SelectStatement *)sql_stmt;

  // TODO: this is a hack which I don't have time to fix now
  // but it replaces a worse hack that was here before
  // What should happen here is that plan nodes should store
  // the schema of their expected results and here we should just read
  // it and put it in the tuple descriptor

  // Get the columns information and set up
  // the columns description for the returned results
  // Set up the table
  std::vector<catalog::Column> all_columns;

  // Check if query only has one Table
  // Example : SELECT * FROM A;
  GetTableColumns(select_stmt->from_table.get(), all_columns);

  int count = 0;
  for (auto &expr : select_stmt->select_list) {
    count++;
    if (expr->GetExpressionType() == ExpressionType::STAR) {
      for (auto column : all_columns) {
        tuple_descriptor.push_back(
            GetColumnFieldForValueType(column.GetName(), column.GetType()));
      }
    } else {
      std::string col_name;
      if (expr->alias.empty()) {
        col_name = expr->expr_name_.empty()
                       ? std::string("expr") + std::to_string(count)
                       : expr->expr_name_;
      } else {
        col_name = expr->alias;
      }
      tuple_descriptor.push_back(
          GetColumnFieldForValueType(col_name, expr->GetValueType()));
    }
  }

  return tuple_descriptor;
}

// TODO: move it to postgres_protocal_handler.cpp
FieldInfo TrafficCop::GetColumnFieldForValueType(std::string column_name,
                                                 type::TypeId column_type) {
  PostgresValueType field_type;
  size_t field_size;
  switch (column_type) {
    case type::TypeId::BOOLEAN:
    case type::TypeId::TINYINT: {
      field_type = PostgresValueType::BOOLEAN;
      field_size = 1;
      break;
    }
    case type::TypeId::SMALLINT: {
      field_type = PostgresValueType::SMALLINT;
      field_size = 2;
      break;
    }
    case type::TypeId::INTEGER: {
      field_type = PostgresValueType::INTEGER;
      field_size = 4;
      break;
    }
    case type::TypeId::BIGINT: {
      field_type = PostgresValueType::BIGINT;
      field_size = 8;
      break;
    }
    case type::TypeId::DECIMAL: {
      field_type = PostgresValueType::DOUBLE;
      field_size = 8;
      break;
    }
    case type::TypeId::VARCHAR:
    case type::TypeId::VARBINARY: {
      field_type = PostgresValueType::TEXT;
      field_size = 255;
      break;
    }
    case type::TypeId::TIMESTAMP: {
      field_type = PostgresValueType::TIMESTAMPS;
      field_size = 64;  // FIXME: Bytes???
      break;
    }
    default: {
      // Type not Identified
      LOG_ERROR("Unrecognized field type '%s' for field '%s'",
                TypeIdToString(column_type).c_str(), column_name.c_str());
      field_type = PostgresValueType::TEXT;
      field_size = 255;
      break;
    }
  }
  // HACK: Convert the type into a oid_t
  // This ugly and I don't like it one bit...
  return std::make_tuple(column_name, static_cast<oid_t>(field_type),
                         field_size);
}

std::shared_ptr<Statement> TrafficCop::PrepareStatement(
    const std::string &statement_name, const std::string &query_string,
    UNUSED_ATTRIBUTE std::string &error_message,
    UNUSED_ATTRIBUTE size_t thread_id) {
  LOG_TRACE("Prepare Statement name: %s", statement_name.c_str());
  LOG_TRACE("Prepare Statement query: %s", query_string.c_str());

  std::shared_ptr<Statement> statement(
      new Statement(statement_name, query_string));
  // We can learn transaction's states, BEGIN, COMMIT, ABORT, or ROLLBACK from
  // member variables, tcop_txn_state_. We can also get single-statement txn or
  // multi-statement txn from member variable is_single_statement_txn_
  auto &txn_manager = concurrency::TransactionManagerFactory::GetInstance();
  // --multi-statements except BEGIN in a transaction
  if (!tcop_txn_state_.empty()) {
    is_single_statement_txn_ = false;
    // multi-statment txn has been aborted, just skip this query,
    // and do not need to parse or execute this query anymore.
    // Do not return nullptr in case that 'COMMIT' cannot be execute,
    // because nullptr will directly return ResultType::FAILURE to
    // packet_manager
    if (tcop_txn_state_.top().second == ResultType::ABORTED) {
      return statement;
    }
  } else {
    // Begin new transaction when received single-statement query or "BEGIN"
    // from multi-statement query
    if (statement->GetQueryType() ==
        QueryType::QUERY_BEGIN) {  // only begin a new transaction
      // note this transaction is not single-statement transaction
      LOG_TRACE("BEGIN");
      is_single_statement_txn_ = false;
    } else {
      // single statement
      LOG_TRACE("SINGLE TXN");
      is_single_statement_txn_ = true;
    }
    auto txn = txn_manager.BeginTransaction(thread_id);
    // this shouldn't happen
    if (txn == nullptr) {
      LOG_TRACE("Begin txn failed");
    }
    // initialize the current result as success
    tcop_txn_state_.emplace(txn, ResultType::SUCCESS);
  }

  try {
    auto &peloton_parser = parser::PostgresParser::GetInstance();
    auto sql_stmt = peloton_parser.BuildParseTree(query_string);
    if (!sql_stmt->is_valid) {
      throw ParserException("Error parsing SQL statement");
    }
    LOG_TRACE("Optimizer Build Peloton Plan Tree...");
    auto plan = optimizer_->BuildPelotonPlanTree(
        sql_stmt, default_database_name_, tcop_txn_state_.top().first);
    statement->SetPlanTree(plan);
    // Get the tables that our plan references so that we know how to
    // invalidate it at a later point when the catalog changes
    const std::set<oid_t> table_oids =
        planner::PlanUtil::GetTablesReferenced(plan.get());
    statement->SetReferencedTables(table_oids);

    for (auto &stmt : sql_stmt->GetStatements()) {
      LOG_TRACE("SQLStatement: %s", stmt->GetInfo().c_str());
      if (stmt->GetType() == StatementType::SELECT) {
        auto tuple_descriptor = GenerateTupleDescriptor(stmt.get());
        statement->SetTupleDescriptor(tuple_descriptor);
      }
      break;
    }

#ifdef LOG_DEBUG_ENABLED
    if (statement->GetPlanTree() != nullptr) {
      LOG_TRACE("Statement Prepared: %s", statement->GetInfo().c_str());
      LOG_TRACE("%s", statement->GetPlanTree().get()->GetInfo().c_str());
    }
#endif
    return statement;
  } catch (Exception &e) {
    error_message = e.what();
    if (is_single_statement_txn_) {
      LOG_DEBUG("SINGLE ABORT!");
      AbortQueryHelper();
    } else {  // multi-statment txn
      if (tcop_txn_state_.top().second != ResultType::ABORTED) {
        tcop_txn_state_.top().second = ResultType::ABORTED;
      }
    }
    return nullptr;
  }
}

ResultType TrafficCop::ExecuteStatement(
    const std::shared_ptr<Statement> &statement,
    const std::vector<type::Value> &params, UNUSED_ATTRIBUTE bool unnamed,
    std::shared_ptr<stats::QueryMetric::QueryParams> param_stats,
    const std::vector<int> &result_format, std::vector<ResultValue> &result,
    std::string &error_message, size_t thread_id) {
  if (static_cast<StatsType>(settings::SettingsManager::GetInt(
          settings::SettingId::stats_mode)) != StatsType::INVALID) {
    stats::BackendStatsContext::GetInstance()->InitQueryMetric(
        statement, std::move(param_stats));
  }

  LOG_TRACE("Execute Statement of name: %s",
            statement->GetStatementName().c_str());
  LOG_TRACE("Execute Statement of query: %s",
            statement->GetQueryString().c_str());
  LOG_TRACE("Execute Statement Plan:\n%s",
            planner::PlanUtil::GetInfo(statement->GetPlanTree().get()).c_str());
  LOG_TRACE("Execute Statement Query Type: %s",
            statement->GetQueryTypeString().c_str());
  LOG_TRACE("----QueryType: %d--------",
            static_cast<int>(statement->GetQueryType()));

  try {
    switch (statement->GetQueryType()) {
      case QueryType::QUERY_BEGIN: {
        return BeginQueryHelper(thread_id);
      }
      case QueryType::QUERY_COMMIT: {
        return CommitQueryHelper();
      }
      case QueryType::QUERY_ROLLBACK: {
        return AbortQueryHelper();
      }
      default: {
        ExecuteHelper(statement->GetPlanTree(), params, result, result_format,
                      thread_id);

        // ExecuteHelper decides whether it is needed to queue task.
        if (is_queuing_) {
          return ResultType::QUEUING;
        } else {
          return ExecuteStatementGetResult();
        }
      }
    }

  } catch (Exception &e) {
    error_message = e.what();
    return ResultType::FAILURE;
  }
}

}  // namespace tcop
}  // namespace peloton<|MERGE_RESOLUTION|>--- conflicted
+++ resolved
@@ -183,9 +183,6 @@
     p_status_.m_result = ResultType::ABORTED;
     return p_status_;
   }
-<<<<<<< HEAD
-  LOG_TRACE("Check Tcop_txn_state Size After ExecuteStatementPlan %lu",
-=======
 
   struct ExecutePlanArg {
     std::shared_ptr<planner::AbstractPlan> plan_;
@@ -213,7 +210,6 @@
   is_queuing_ = true;
 
   LOG_TRACE("Check Tcop_txn_state Size After ExecuteHelper %lu",
->>>>>>> 5409ea2f
             tcop_txn_state_.size());
   return p_status_;
 }
