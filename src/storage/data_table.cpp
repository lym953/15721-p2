--- conflicted
+++ resolved
@@ -132,13 +132,7 @@
 // new tile group.
 // we just wait until a new tuple slot in the newly allocated tile group is
 // available.
-<<<<<<< HEAD
-ItemPointer DataTable::GetEmptyTupleSlot(
-    const storage::Tuple *tuple, UNUSED_ATTRIBUTE bool check_constraint) {
-  PL_ASSERT(tuple);
-=======
 ItemPointer DataTable::GetEmptyTupleSlot(const storage::Tuple *tuple) {
->>>>>>> 2d5029e0
 
   size_t active_tile_group_id = number_of_tuples_ % ACTIVE_TILEGROUP_COUNT;
   std::shared_ptr<storage::TileGroup> tile_group;
