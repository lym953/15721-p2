//===----------------------------------------------------------------------===//
//
//                         Peloton
//
// index_scan_executor.cpp
//
// Identification: src/executor/index_scan_executor.cpp
//
// Copyright (c) 2015-16, Carnegie Mellon University Database Group
//
//===----------------------------------------------------------------------===//

#include "executor/index_scan_executor.h"

#include <memory>
#include <utility>
#include <vector>

#include "common/types.h"
#include "executor/logical_tile.h"
#include "executor/logical_tile_factory.h"
#include "executor/executor_context.h"
#include "expression/abstract_expression.h"
#include "expression/container_tuple.h"
#include "index/index.h"
#include "storage/data_table.h"
#include "storage/tile_group.h"
#include "storage/tile_group_header.h"
#include "concurrency/transaction_manager_factory.h"
#include "common/logger.h"
#include "catalog/manager.h"
#include "gc/gc_manager_factory.h"

namespace peloton {
namespace executor {

/**
 * @brief Constructor for indexscan executor.
 * @param node Indexscan node corresponding to this executor.
 */
IndexScanExecutor::IndexScanExecutor(const planner::AbstractPlan *node,
                                     ExecutorContext *executor_context)
    : AbstractScanExecutor(node, executor_context) {}

IndexScanExecutor::~IndexScanExecutor() {
  // Nothing to do here
}

/**
 * @brief Let base class Dinit() first, then do my job.
 * @return true on success, false otherwise.
 */
bool IndexScanExecutor::DInit() {
  auto status = AbstractScanExecutor::DInit();

  if (!status) return false;

  PL_ASSERT(children_.size() == 0);

  // Grab info from plan node and check it
  const planner::IndexScanPlan &node = GetPlanNode<planner::IndexScanPlan>();

  index_ = node.GetIndex();
  PL_ASSERT(index_ != nullptr);

  result_itr_ = START_OID;
  result_.clear();
  done_ = false;
  key_ready_ = false;

  column_ids_ = node.GetColumnIds();
  key_column_ids_ = node.GetKeyColumnIds();
  expr_types_ = node.GetExprTypes();
  values_ = node.GetValues();
  runtime_keys_ = node.GetRunTimeKeys();
  predicate_ = node.GetPredicate();

  if (runtime_keys_.size() != 0) {
    PL_ASSERT(runtime_keys_.size() == values_.size());

    if (!key_ready_) {
      values_.clear();

      for (auto expr : runtime_keys_) {
        auto value = expr->Evaluate(nullptr, nullptr, executor_context_);
        LOG_TRACE("Evaluated runtime scan key: %s", value.GetInfo().c_str());
        values_.push_back(value);
      }

      key_ready_ = true;
    }
  }

  table_ = node.GetTable();

  if (table_ != nullptr) {
    full_column_ids_.resize(table_->GetSchema()->GetColumnCount());
    std::iota(full_column_ids_.begin(), full_column_ids_.end(), 0);
  }

  return true;
}

/**
 * @brief Creates logical tile(s) after scanning index.
 * @return true on success, false otherwise.
 */
bool IndexScanExecutor::DExecute() {
  LOG_TRACE("Index Scan executor :: 0 child");

  if (!done_) {
    if (index_->GetIndexType() == INDEX_CONSTRAINT_TYPE_PRIMARY_KEY) {
      auto status = ExecPrimaryIndexLookup();
      if (status == false) return false;
    } else {
      auto status = ExecSecondaryIndexLookup();
      if (status == false) return false;
    }
  }
  // Already performed the index lookup
  PL_ASSERT(done_);

  while (result_itr_ < result_.size()) {  // Avoid returning empty tiles
    if (result_[result_itr_]->GetTupleCount() == 0) {
      result_itr_++;
      continue;
    } else {
      LOG_TRACE("Information %s", result_[result_itr_]->GetInfo().c_str());
      SetOutput(result_[result_itr_]);
      result_itr_++;
      return true;
    }

  }  // end while

  return false;
}

bool IndexScanExecutor::ExecPrimaryIndexLookup() {
  LOG_TRACE("Exec primary index lookup");
  PL_ASSERT(!done_);

  std::vector<ItemPointer *> tuple_location_ptrs;

  // Grab info from plan node
  const planner::IndexScanPlan &node = GetPlanNode<planner::IndexScanPlan>();

  PL_ASSERT(index_->GetIndexType() == INDEX_CONSTRAINT_TYPE_PRIMARY_KEY);

  if (0 == key_column_ids_.size()) {
    index_->ScanAllKeys(tuple_location_ptrs);
  } else {
    index_->Scan(values_, key_column_ids_, expr_types_,
                 SCAN_DIRECTION_TYPE_FORWARD, tuple_location_ptrs,
                 &node.GetIndexPredicate().GetConjunctionList()[0]);
  }

  if (tuple_location_ptrs.size() == 0) {
    LOG_TRACE("no tuple is retrieved from index.");
    return false;
  }

  auto &transaction_manager =
      concurrency::TransactionManagerFactory::GetInstance();

  auto current_txn = executor_context_->GetTransaction();

  std::map<oid_t, std::vector<oid_t>> visible_tuples;

  // for every tuple that is found in the index.
  for (auto tuple_location_ptr : tuple_location_ptrs) {

    ItemPointer tuple_location = *tuple_location_ptr;

    auto &manager = catalog::Manager::GetInstance();
    auto tile_group = manager.GetTileGroup(tuple_location.block);
    auto tile_group_header = tile_group.get()->GetHeader();

    size_t chain_length = 0;

    // the following code traverses the version chain until a certain visible
    // version is found.
    // we should always find a visible version from a version chain.
    while (true) {
      ++chain_length;

      auto visibility = transaction_manager.IsVisible(
          current_txn, tile_group_header, tuple_location.offset);

      // if the tuple is deleted
      if (visibility == VISIBILITY_DELETED) {
        LOG_TRACE("encounter deleted tuple: %u, %u", tuple_location.block,
                  tuple_location.offset);
        break;
      }
      // if the tuple is visible.
      else if (visibility == VISIBILITY_OK) {
        LOG_TRACE("perform read: %u, %u", tuple_location.block,
                  tuple_location.offset);

<<<<<<< HEAD
        // perform predicate evaluation.
        if (predicate_ == nullptr) {
          visible_tuples[tuple_location.block].push_back(tuple_location.offset);

          auto res =
              transaction_manager.PerformRead(current_txn, tuple_location);
=======
        bool eval = true;
        // if having predicate, then perform evaluation.
        if (predicate_ != nullptr) {
          expression::ContainerTuple<storage::TileGroup> tuple(
            tile_group.get(), tuple_location.offset);
          eval =
            predicate_->Evaluate(&tuple, nullptr, executor_context_).IsTrue();
        }
        // if passed evaluation, then perform write.
        if (eval == true) {
          auto res = transaction_manager.PerformRead(current_txn, tuple_location);
>>>>>>> 7fdd35a1
          if (!res) {
            transaction_manager.SetTransactionResult(current_txn,
                                                     RESULT_FAILURE);
            return res;
          }
<<<<<<< HEAD

        } else {
          expression::ContainerTuple<storage::TileGroup> tuple(
              tile_group.get(), tuple_location.offset);
          LOG_TRACE("Logical tuple to be evaluate: %s",
                    tuple.GetInfo().c_str());
          auto eval =
              predicate_->Evaluate(&tuple, nullptr, executor_context_).IsTrue();
          LOG_TRACE("predicate evaluate result: %d", eval);
          // LOG_INFO("peek: %s",
          //         ValuePeeker::PeekDecimalString(tuple.GetValue(2)).c_str());
          if (eval == true) {
            visible_tuples[tuple_location.block]
                .push_back(tuple_location.offset);

            auto res =
                transaction_manager.PerformRead(current_txn, tuple_location);
            if (!res) {
              transaction_manager.SetTransactionResult(current_txn,
                                                       RESULT_FAILURE);
              return res;
            }
          }
=======
          // if perform read is successful, then add to visible tuple vector.
          visible_tuples[tuple_location.block].push_back(tuple_location.offset);
>>>>>>> 7fdd35a1
        }

        break;
      }
      // if the tuple is not visible.
      else {
        PL_ASSERT(visibility == VISIBILITY_INVISIBLE);

        LOG_TRACE("Invisible read: %u, %u", tuple_location.block,
                  tuple_location.offset);

        bool is_acquired = (tile_group_header->GetTransactionId(
                                tuple_location.offset) == INITIAL_TXN_ID);
        bool is_alive =
            (tile_group_header->GetEndCommitId(tuple_location.offset) <=
             current_txn->GetBeginCommitId());
        if (is_acquired && is_alive) {
          // See an invisible version that does not belong to any one in the
          // version chain.
          // this means that some other transactions have modified the version
          // chain.
          // Wire back because the current version is expired. have to search
          // from scratch.
          tuple_location =
              *(tile_group_header->GetIndirection(tuple_location.offset));
          tile_group = manager.GetTileGroup(tuple_location.block);
          tile_group_header = tile_group.get()->GetHeader();
          chain_length = 0;
          continue;
        }

        ItemPointer old_item = tuple_location;
        tuple_location = tile_group_header->GetNextItemPointer(old_item.offset);

        // there must exist a visible version.
        if (tuple_location.IsNull()) {
          if (chain_length == 1) {
            break;
          }

          // in most cases, there should exist a visible version.
          // if we have traversed through the chain and still can not fulfill
          // one of the above conditions,
          // then return result_failure.
          transaction_manager.SetTransactionResult(current_txn, RESULT_FAILURE);
          return false;
        }

        // search for next version.
        tile_group = manager.GetTileGroup(tuple_location.block);
        tile_group_header = tile_group.get()->GetHeader();
        continue;
      }
    }
    LOG_TRACE("Traverse length: %d\n", (int)chain_length);
  }

  // Construct a logical tile for each block
  for (auto tuples : visible_tuples) {
    auto &manager = catalog::Manager::GetInstance();
    auto tile_group = manager.GetTileGroup(tuples.first);

    std::unique_ptr<LogicalTile> logical_tile(LogicalTileFactory::GetTile());
    // Add relevant columns to logical tile
    logical_tile->AddColumns(tile_group, full_column_ids_);
    logical_tile->AddPositionList(std::move(tuples.second));
    if (column_ids_.size() != 0) {
      logical_tile->ProjectColumns(full_column_ids_, column_ids_);
    }

    result_.push_back(logical_tile.release());
  }

  done_ = true;

  LOG_TRACE("Result tiles : %lu", result_.size());

  return true;
}

bool IndexScanExecutor::ExecSecondaryIndexLookup() {
  LOG_TRACE("ExecSecondaryIndexLookup");
  PL_ASSERT(!done_);

  std::vector<ItemPointer *> tuple_location_ptrs;

  // Grab info from plan node
  const planner::IndexScanPlan &node = GetPlanNode<planner::IndexScanPlan>();

  PL_ASSERT(index_->GetIndexType() != INDEX_CONSTRAINT_TYPE_PRIMARY_KEY);

  if (0 == key_column_ids_.size()) {
    index_->ScanAllKeys(tuple_location_ptrs);
  } else {
    index_->Scan(values_, key_column_ids_, expr_types_,
                 SCAN_DIRECTION_TYPE_FORWARD, tuple_location_ptrs,
                 &node.GetIndexPredicate().GetConjunctionList()[0]);
  }

  if (tuple_location_ptrs.size() == 0) {
    LOG_TRACE("no tuple is retrieved from index.");
    return false;
  }

  auto &transaction_manager =
      concurrency::TransactionManagerFactory::GetInstance();

  auto current_txn = executor_context_->GetTransaction();

  std::map<oid_t, std::vector<oid_t>> visible_tuples;

  for (auto tuple_location_ptr : tuple_location_ptrs) {

    ItemPointer tuple_location = *tuple_location_ptr;

    auto &manager = catalog::Manager::GetInstance();
    auto tile_group = manager.GetTileGroup(tuple_location.block);
    auto tile_group_header = tile_group.get()->GetHeader();

    size_t chain_length = 0;

    // the following code traverses the version chain until a certain visible
    // version is found.
    // we should always find a visible version from a version chain.
    // different from primary key index lookup, we have to compare the secondary
    // key to
    // guarantee the correctness of the result.
    while (true) {
      ++chain_length;

      auto visibility = transaction_manager.IsVisible(
          current_txn, tile_group_header, tuple_location.offset);

      // if the tuple is deleted
      if (visibility == VISIBILITY_DELETED) {
        LOG_TRACE("encounter deleted tuple: %u, %u", tuple_location.block,
                  tuple_location.offset);
        break;
      }
      // if the tuple is visible.
      else if (visibility == VISIBILITY_OK) {
        LOG_TRACE("perform read: %u, %u", tuple_location.block,
                  tuple_location.offset);

        // Further check if the version has the secondary key
        storage::Tuple key_tuple(index_->GetKeySchema(), true);
        expression::ContainerTuple<storage::TileGroup> candidate_tuple(
            tile_group.get(), tuple_location.offset);
        // Construct the key tuple
        auto &indexed_columns = index_->GetKeySchema()->GetIndexedColumns();

        oid_t this_col_itr = 0;
        for (auto col : indexed_columns) {
          key_tuple.SetValue(this_col_itr, candidate_tuple.GetValue(col),
                             index_->GetPool());
          this_col_itr++;
        }

        // Compare the key tuple and the key
        if (index_->Compare(key_tuple, key_column_ids_, expr_types_, values_) ==
            false) {
          LOG_TRACE("Secondary key mismatch: %u, %u\n", tuple_location.block,
                    tuple_location.offset);
          break;
        }

<<<<<<< HEAD
        // perform predicate evaluation.
        if (predicate_ == nullptr) {
          visible_tuples[tuple_location.block].push_back(tuple_location.offset);

          auto res =
              transaction_manager.PerformRead(current_txn, tuple_location);
=======
        bool eval = true;
        // if having predicate, then perform evaluation.
        if (predicate_ != nullptr) {
          expression::ContainerTuple<storage::TileGroup> tuple(
            tile_group.get(), tuple_location.offset);
          eval =
            predicate_->Evaluate(&tuple, nullptr, executor_context_).IsTrue();
        }
        // if passed evaluation, then perform write.
        if (eval == true) {
          auto res = transaction_manager.PerformRead(current_txn, tuple_location);
>>>>>>> 7fdd35a1
          if (!res) {
            transaction_manager.SetTransactionResult(current_txn,
                                                     RESULT_FAILURE);
            return res;
          }
<<<<<<< HEAD

        } else {
          expression::ContainerTuple<storage::TileGroup> tuple(
              tile_group.get(), tuple_location.offset);
          auto eval =
              predicate_->Evaluate(&tuple, nullptr, executor_context_).IsTrue();
          if (eval == true) {
            visible_tuples[tuple_location.block]
                .push_back(tuple_location.offset);

            auto res =
                transaction_manager.PerformRead(current_txn, tuple_location);
            if (!res) {
              transaction_manager.SetTransactionResult(current_txn,
                                                       RESULT_FAILURE);
              return res;
            }
          }
=======
          // if perform read is successful, then add to visible tuple vector.
          visible_tuples[tuple_location.block].push_back(tuple_location.offset);
>>>>>>> 7fdd35a1
        }

        break;
      }
      // if the tuple is not visible.
      else {
        PL_ASSERT(visibility == VISIBILITY_INVISIBLE);

        LOG_TRACE("Invisible read: %u, %u", tuple_location.block,
                  tuple_location.offset);

        bool is_acquired = (tile_group_header->GetTransactionId(
                                tuple_location.offset) == INITIAL_TXN_ID);
        bool is_alive =
            (tile_group_header->GetEndCommitId(tuple_location.offset) <=
             current_txn->GetBeginCommitId());
        if (is_acquired && is_alive) {
          // See an invisible version that does not belong to any one in the
          // version chain.
          // this means that some other transactions have modified the version
          // chain.
          // Wire back because the current version is expired. have to search
          // from scratch.
          tuple_location =
              *(tile_group_header->GetIndirection(tuple_location.offset));
          tile_group = manager.GetTileGroup(tuple_location.block);
          tile_group_header = tile_group.get()->GetHeader();
          chain_length = 0;
          continue;
        }

        ItemPointer old_item = tuple_location;
        tuple_location = tile_group_header->GetNextItemPointer(old_item.offset);

        if (tuple_location.IsNull()) {
          // For an index scan on a version chain, the result should be one of
          // the following:
          //    (1) find a visible version
          //    (2) find a deleted version
          //    (3) find an aborted version with chain length equal to one
          if (chain_length == 1) {
            break;
          }

          // in most cases, there should exist a visible version.
          // if we have traversed through the chain and still can not fulfill
          // one of the above conditions,
          // then return result_failure.
          transaction_manager.SetTransactionResult(current_txn, RESULT_FAILURE);
          return false;
        }

        // search for next version.
        tile_group = manager.GetTileGroup(tuple_location.block);
        tile_group_header = tile_group.get()->GetHeader();
      }
    }
    LOG_TRACE("Traverse length: %d\n", (int)chain_length);
  }

  // Construct a logical tile for each block
  for (auto tuples : visible_tuples) {
    auto &manager = catalog::Manager::GetInstance();
    auto tile_group = manager.GetTileGroup(tuples.first);

    std::unique_ptr<LogicalTile> logical_tile(LogicalTileFactory::GetTile());
    // Add relevant columns to logical tile
    logical_tile->AddColumns(tile_group, full_column_ids_);
    logical_tile->AddPositionList(std::move(tuples.second));
    if (column_ids_.size() != 0) {
      logical_tile->ProjectColumns(full_column_ids_, column_ids_);
    }

    result_.push_back(logical_tile.release());
  }

  done_ = true;

  LOG_TRACE("Result tiles : %lu", result_.size());

  return true;
}

}  // namespace executor
}  // namespace peloton<|MERGE_RESOLUTION|>--- conflicted
+++ resolved
@@ -198,59 +198,25 @@
         LOG_TRACE("perform read: %u, %u", tuple_location.block,
                   tuple_location.offset);
 
-<<<<<<< HEAD
-        // perform predicate evaluation.
-        if (predicate_ == nullptr) {
-          visible_tuples[tuple_location.block].push_back(tuple_location.offset);
-
-          auto res =
-              transaction_manager.PerformRead(current_txn, tuple_location);
-=======
         bool eval = true;
         // if having predicate, then perform evaluation.
         if (predicate_ != nullptr) {
           expression::ContainerTuple<storage::TileGroup> tuple(
-            tile_group.get(), tuple_location.offset);
+              tile_group.get(), tuple_location.offset);
           eval =
-            predicate_->Evaluate(&tuple, nullptr, executor_context_).IsTrue();
+              predicate_->Evaluate(&tuple, nullptr, executor_context_).IsTrue();
         }
         // if passed evaluation, then perform write.
         if (eval == true) {
-          auto res = transaction_manager.PerformRead(current_txn, tuple_location);
->>>>>>> 7fdd35a1
+          auto res =
+              transaction_manager.PerformRead(current_txn, tuple_location);
           if (!res) {
             transaction_manager.SetTransactionResult(current_txn,
                                                      RESULT_FAILURE);
             return res;
           }
-<<<<<<< HEAD
-
-        } else {
-          expression::ContainerTuple<storage::TileGroup> tuple(
-              tile_group.get(), tuple_location.offset);
-          LOG_TRACE("Logical tuple to be evaluate: %s",
-                    tuple.GetInfo().c_str());
-          auto eval =
-              predicate_->Evaluate(&tuple, nullptr, executor_context_).IsTrue();
-          LOG_TRACE("predicate evaluate result: %d", eval);
-          // LOG_INFO("peek: %s",
-          //         ValuePeeker::PeekDecimalString(tuple.GetValue(2)).c_str());
-          if (eval == true) {
-            visible_tuples[tuple_location.block]
-                .push_back(tuple_location.offset);
-
-            auto res =
-                transaction_manager.PerformRead(current_txn, tuple_location);
-            if (!res) {
-              transaction_manager.SetTransactionResult(current_txn,
-                                                       RESULT_FAILURE);
-              return res;
-            }
-          }
-=======
           // if perform read is successful, then add to visible tuple vector.
           visible_tuples[tuple_location.block].push_back(tuple_location.offset);
->>>>>>> 7fdd35a1
         }
 
         break;
@@ -417,54 +383,25 @@
           break;
         }
 
-<<<<<<< HEAD
-        // perform predicate evaluation.
-        if (predicate_ == nullptr) {
-          visible_tuples[tuple_location.block].push_back(tuple_location.offset);
-
-          auto res =
-              transaction_manager.PerformRead(current_txn, tuple_location);
-=======
         bool eval = true;
         // if having predicate, then perform evaluation.
         if (predicate_ != nullptr) {
           expression::ContainerTuple<storage::TileGroup> tuple(
-            tile_group.get(), tuple_location.offset);
+              tile_group.get(), tuple_location.offset);
           eval =
-            predicate_->Evaluate(&tuple, nullptr, executor_context_).IsTrue();
+              predicate_->Evaluate(&tuple, nullptr, executor_context_).IsTrue();
         }
         // if passed evaluation, then perform write.
         if (eval == true) {
-          auto res = transaction_manager.PerformRead(current_txn, tuple_location);
->>>>>>> 7fdd35a1
+          auto res =
+              transaction_manager.PerformRead(current_txn, tuple_location);
           if (!res) {
             transaction_manager.SetTransactionResult(current_txn,
                                                      RESULT_FAILURE);
             return res;
           }
-<<<<<<< HEAD
-
-        } else {
-          expression::ContainerTuple<storage::TileGroup> tuple(
-              tile_group.get(), tuple_location.offset);
-          auto eval =
-              predicate_->Evaluate(&tuple, nullptr, executor_context_).IsTrue();
-          if (eval == true) {
-            visible_tuples[tuple_location.block]
-                .push_back(tuple_location.offset);
-
-            auto res =
-                transaction_manager.PerformRead(current_txn, tuple_location);
-            if (!res) {
-              transaction_manager.SetTransactionResult(current_txn,
-                                                       RESULT_FAILURE);
-              return res;
-            }
-          }
-=======
           // if perform read is successful, then add to visible tuple vector.
           visible_tuples[tuple_location.block].push_back(tuple_location.offset);
->>>>>>> 7fdd35a1
         }
 
         break;
