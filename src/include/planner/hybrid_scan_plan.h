//===----------------------------------------------------------------------===//
//
//                         Peloton
//
// hybrid_scan_plan.h
//
// Identification: src/include/planner/hybrid_scan_plan.h
//
// Copyright (c) 2015-16, Carnegie Mellon University Database Group
//
//===----------------------------------------------------------------------===//

#pragma once

#include "planner/abstract_scan_plan.h"
#include "planner/index_scan_plan.h"

namespace peloton {

class Value;

namespace index{
  class Index;
}
namespace planner {

class HybridScanPlan : public AbstractScan {
 public:
  HybridScanPlan(const HybridScanPlan &) = delete;
  HybridScanPlan &operator=(const HybridScanPlan &) = delete;
  HybridScanPlan(HybridScanPlan &&) = delete;
  HybridScanPlan &operator=(HybridScanPlan &&) = delete;

<<<<<<< HEAD
  HybridScanPlan(index::Index *index, storage::DataTable *table,
                 expression::AbstractExpression *predicate,
                 const std::vector<oid_t> &column_ids,
                 const IndexScanPlan::IndexScanDesc &index_scan_desc);

  HybridScanPlan(storage::DataTable *table,
                 expression::AbstractExpression *predicate,
                 const std::vector<oid_t> &column_ids);

  HybridScanPlan(storage::DataTable *table,
                 expression::AbstractExpression *predicate,
                 const std::vector<oid_t> &column_ids,
                 const IndexScanPlan::IndexScanDesc &index_scan_desc);
=======
  HybridScanPlan(storage::DataTable *table,
                 expression::AbstractExpression *predicate,
                 const std::vector<oid_t> &column_ids,
                 const IndexScanPlan::IndexScanDesc &index_scan_desc,
                 HybridScanType hybrid_scan_type)
      : AbstractScan(table, predicate, column_ids),
        type_(hybrid_scan_type),
        column_ids_(column_ids),
        key_column_ids_(std::move(index_scan_desc.key_column_ids)),
        expr_types_(std::move(index_scan_desc.expr_types)),
        values_(std::move(index_scan_desc.values)),
        runtime_keys_(std::move(index_scan_desc.runtime_keys)),
        index_(index_scan_desc.index){}
>>>>>>> f9e21473

  index::Index *GetDataIndex() const { return this->index_; }

  std::unique_ptr<AbstractPlan> Copy() const {
    return std::unique_ptr<AbstractPlan>(nullptr);
  }

  PlanNodeType GetPlanNodeType() const { return PLAN_NODE_TYPE_SEQSCAN; }

  index::Index *GetIndex() const { return index_; }

  const std::vector<oid_t> &GetColumnIds() const { return column_ids_; }

  const std::vector<oid_t> &GetKeyColumnIds() const { return key_column_ids_; }

  const std::vector<ExpressionType> &GetExprTypes() const {
    return expr_types_;
  }

  const std::vector<Value> &GetValues() const { return values_; }

  const std::vector<expression::AbstractExpression *> &GetRunTimeKeys() const {
    return runtime_keys_;
  }

  HybridScanType GetHybridType() const { return type_; }

 private:

  HybridScanType type_ = HYBRID_SCAN_TYPE_INVALID;

  const std::vector<oid_t> column_ids_;

  const std::vector<oid_t> key_column_ids_;

  const std::vector<ExpressionType> expr_types_;

  const std::vector<Value> values_;

  const std::vector<expression::AbstractExpression *> runtime_keys_;

  index::Index *index_ = nullptr;

};

}  // namespace planner
}  // namespace peloton<|MERGE_RESOLUTION|>--- conflicted
+++ resolved
@@ -14,6 +14,7 @@
 
 #include "planner/abstract_scan_plan.h"
 #include "planner/index_scan_plan.h"
+#include "common/types.h"
 
 namespace peloton {
 
@@ -25,13 +26,16 @@
 namespace planner {
 
 class HybridScanPlan : public AbstractScan {
+
+	enum HybridType { UNKNOWN, SEQ, INDEX, HYBRID };
+
  public:
   HybridScanPlan(const HybridScanPlan &) = delete;
   HybridScanPlan &operator=(const HybridScanPlan &) = delete;
   HybridScanPlan(HybridScanPlan &&) = delete;
   HybridScanPlan &operator=(HybridScanPlan &&) = delete;
 
-<<<<<<< HEAD
+
   HybridScanPlan(index::Index *index, storage::DataTable *table,
                  expression::AbstractExpression *predicate,
                  const std::vector<oid_t> &column_ids,
@@ -45,7 +49,7 @@
                  expression::AbstractExpression *predicate,
                  const std::vector<oid_t> &column_ids,
                  const IndexScanPlan::IndexScanDesc &index_scan_desc);
-=======
+
   HybridScanPlan(storage::DataTable *table,
                  expression::AbstractExpression *predicate,
                  const std::vector<oid_t> &column_ids,
@@ -59,7 +63,6 @@
         values_(std::move(index_scan_desc.values)),
         runtime_keys_(std::move(index_scan_desc.runtime_keys)),
         index_(index_scan_desc.index){}
->>>>>>> f9e21473
 
   index::Index *GetDataIndex() const { return this->index_; }
 
