//===----------------------------------------------------------------------===//
//
//                         Peloton
//
// skiplist.h
//
// Identification: src/include/index/skiplist.h
//
// Copyright (c) 2015-17, Carnegie Mellon University Database Group
//
//===----------------------------------------------------------------------===//

#pragma once
#include <vector>
#include <utility>
#include <functional>
#include <iostream>
#include <map>
#include <set>
namespace peloton {
namespace index {
<<<<<<< HEAD
=======

>>>>>>> cac2829d
/*
 * SKIPLIST_TEMPLATE_ARGUMENTS - Save some key strokes
 */
#define SKIPLIST_TEMPLATE_ARGUMENTS                                       \
  template <typename KeyType, typename ValueType, typename KeyComparator, \
            typename KeyEqualityChecker, typename ValueEqualityChecker>

#define SKIPLIST_TYPE                                             \
  SkipList<KeyType, ValueType, KeyComparator, KeyEqualityChecker, \
           ValueEqualityChecker>

#define MAX_NUM_LEVEL 32

template <typename KeyType, typename ValueType, typename KeyComparator,
          typename KeyEqualityChecker, typename ValueEqualityChecker>
class SkipList {
 public:
  using KeyValuePair = std::pair<KeyType, ValueType>;

  ///////////////////////////////////////////////////////////////////
  // Node Types
  ///////////////////////////////////////////////////////////////////
  class BaseNode {
   public:
    BaseNode *next = NULL;
  };

  class HeadNode : public BaseNode {};

  class InnerNode : public BaseNode {
   public:
    KeyType key;
    BaseNode *down;
    InnerNode *up;

   public:
    InnerNode(const KeyType &key) : key(key), down(NULL), up(NULL) {}
  };

  class LeafNode : public BaseNode {
   public:
    KeyValuePair pair;
    InnerNode *up;
    bool deleted;

   public:
    LeafNode(const KeyType &key, const ValueType &value)
        : up(NULL), deleted(false) {
      pair = std::make_pair(key, value);
    }
  };

  ///////////////////////////////////////////////////////////////////
  // Key Comparison Member Functions
  ///////////////////////////////////////////////////////////////////

  /*
   * KeyCmpLess() - Compare two keys for "less than" relation
   *
   * If key1 < key2 return true
   * If not return false
   */
  inline bool KeyCmpLess(const KeyType &key1, const KeyType &key2) const {
    return key_cmp_obj(key1, key2);
  }

  /*
   * KeyCmpGreater() - Compare a pair of keys for > relation
   *
   * It flips input for keyCmpLess()
   */
  inline bool KeyCmpGreater(const KeyType &key1, const KeyType &key2) const {
    return KeyCmpLess(key2, key1);
  }

  /*
   * KeyCmpLessEqual() - Compare a pair of keys for <= relation
   */
  inline bool KeyCmpLessEqual(const KeyType &key1, const KeyType &key2) const {
    return !KeyCmpGreater(key1, key2);
  }

  /**
   * KeyCmpEqual() - Comapre two key pair for == relation
   */
  inline bool KeyCmpEqual(const KeyType &key1, const KeyType &key2) const {
    return key_eq_obj(key1, key2);
  }

  /*
   * KeyCmpLessEqual() - Compare two key-value pair for == relation
   */
  inline bool KeyValueCmpEqual(const KeyValuePair &kvp1,
                               const KeyValuePair &kvp2) const {
    return (key_eq_obj(kvp1.first, kvp2.first) &&
            value_eq_obj(kvp1.second, kvp2.second));
  }

  ////////////////////////////////////////////////////////////////////
  // Interface Method Implementation
  ////////////////////////////////////////////////////////////////////

  bool Insert(const KeyType &key, const ValueType &value) {
    // Check whether we should insert the new entry
    auto it = Begin(key);
    while (!it.IsEnd() && key_eq_obj(it->first, key)) {
      if (!duplicated_key) return false;
      if (value_eq_obj(it->second, value)) return false;
      ++it;
    }

    // Determine the height of the tower
    int v = rand();
    int levels =
        MultiplyDeBruijnBitPosition[((uint32_t)((v & -v) * 0x077CB531U)) >> 27];

    // Fill in keys and values and then link the tower
    LeafNode *lf_node = new LeafNode(key, value);

    // in_nodes[i-1] represents an InnerNode at level i
    InnerNode *in_nodes[levels];
    if (levels > 0) {
      for (int i = 0; i < levels; i++) in_nodes[i] = new InnerNode(key);
      if (levels > 1) {
        // Link InnerNodes
        for (int i = 1; i < levels - 1; i++) {
          in_nodes[i]->down = in_nodes[i - 1];
          in_nodes[i]->up = in_nodes[i + 1];
        }
        // bottom innernode
        in_nodes[0]->down = lf_node;
        in_nodes[0]->up = in_nodes[1];
        // top innernode
        in_nodes[levels - 1]->down = in_nodes[levels - 2];
        in_nodes[levels - 1]->up = NULL;
      } else {
        in_nodes[0]->down = lf_node;
        in_nodes[0]->up = NULL;
      }
      lf_node->up = in_nodes[0];
    }

    // Find the position to insert the key for each level
    void *ptr;
  link_level_0:
    ptr = SearchLower(key, 0);
    if (ptr == NULL) {
      lf_node->next = head_nodes[0].next;
      while (!__sync_bool_compare_and_swap(&head_nodes[0].next, lf_node->next,
                                           lf_node)) {
        goto link_level_0;
      }
    } else {
      lf_node->next = ((LeafNode *)ptr)->next;
      while (!__sync_bool_compare_and_swap(&(((LeafNode *)ptr)->next),
                                           lf_node->next, lf_node)) {
        goto link_level_0;
      }
    }

    for (int i = 1; i <= levels; i++) {
    link_level_i:
      void *ptr = SearchLower(key, i);
      if (ptr == NULL) {
        in_nodes[i - 1]->next = head_nodes[i].next;
        while (!__sync_bool_compare_and_swap(&head_nodes[i].next,
                                             in_nodes[i - 1]->next,
                                             in_nodes[i - 1])) {
          goto link_level_i;
        }
      } else {
        in_nodes[i - 1]->next = ((InnerNode *)(ptr))->next;
        while (!__sync_bool_compare_and_swap(&(((InnerNode *)(ptr))->next),
                                             in_nodes[i - 1]->next,
                                             in_nodes[i - 1])) {
          goto link_level_i;
        }
      }
    }
  // Add additional levels if the tower exceeds the maximum height
  update_max_level:
    int cur_max_level = max_level;
    if (levels > cur_max_level) {
      while (!__sync_bool_compare_and_swap(&max_level, cur_max_level, levels)) {
        goto update_max_level;
      }
    }

    return true;
  }

  /**
   * Implete delete operation.
   * perform logical deletion - mark the base node as deleted.
   * The physical deletion will be performed by garbage collection.
   * The DeleteEntry function should erase only the index entry matching the
   * specific <key, value> pair.
   */
  bool Delete(const KeyValuePair &keyPair) {
    // Check if skiplist is empty
    if (IsEmpty()) return false;
    LeafNode *node_to_delete = Find(keyPair);
    // if we can't find such a node return null.
    if (node_to_delete == NULL) {
      return false;
    }

    // fail tor thread-safe
    bool success =
        __sync_bool_compare_and_swap(&(node_to_delete->deleted), false, true);
    if (!success) {
      return false;
    }

    // going up until we hit the top level for this.
    void *prev = NULL;
    int start_level = 0;
    void *curr_node = (void *)node_to_delete;
    while (curr_node != NULL) {
      prev = (void *)curr_node;
      if (start_level == 0) {
        curr_node = ((LeafNode *)curr_node)->up;
      } else {
        curr_node = ((InnerNode *)curr_node)->up;
      }
      start_level++;
    }
    start_level--;
    /*
    //<the one with key and its predecessor.
    //in case max level changes. - int records the level.
    std::map<InnerNode*, int> starting_inner_nodes;
    //store the current levels next ones.
    std::set<void*> next_level;
    //find all the node entries that contain the key.
    //32 sets containing all the nodes that are not connected by the previous
    one.
    //if not in previous one's next, adds into it.
    KeyType key = keyPair.first;
    for(int level = max_level; level >= 1; level--) {
        //find the largest node that is less than the current key.
        void *curr_node = Search(key, level);
        //no such a key in the current level.
        if (curr_node == NULL) {
          continue;
        }
        //now the current should be the one that >= key.
        std::set<void*> tmp_next_level;
        //loop this level and check.
         while(curr_node != NULL) {
            //above base level.
            if (KeyCmpGreater(((InnerNode*)curr_node)->key, key)) {
              break;
            }

            //if is a starting node.
            if (next_level.find(curr_node) == next_level.end()) {
                //insert into the starting nodes.
                starting_inner_nodes.insert(std::make_pair((InnerNode*)curr_node,
    level));
                //insert the next level.
                tmp_next_level.insert((void*)(((InnerNode*)curr_node)->down));
            }
            //move to next one.
            curr_node = (void*)(((BaseNode*)curr_node)->next);
          }
          //swing the temp and this.
          next_level.clear();
          next_level = tmp_next_level;
      }
      //the highest tower node pointing to the key-value pair.
      void* start_node = NULL;
      //the level of that tower.
      int start_level = -1;
      //iterate through all the starting nodes.
      for(auto itr = starting_inner_nodes.begin();\
            itr != starting_inner_nodes.end(); ++itr) {
          int level = itr->second;
          void* next_node = itr->first;
          //traverse down.
          while(level > 0) {
              next_node = ((InnerNode*)next_node)->down;
              level--;
          }
          //the base one.
          if (next_node == (void*)node_to_delete) {
            start_node = (void*)(itr->first);
            start_level = itr->second;
            break;
          }
      }

      //if start node is null. then it means that the node is only at bottom.
      if (start_node == NULL) {
          start_node = (void*)node_to_delete;
          start_level = 0;
      }
      */
    // start to delete this node. search from top to bottom.
    // prev may be a normal inner node, or a head node.
    // but no matter of what, it should give you prev.
    void *start_node = prev;
    for (int i = start_level; i >= 1; i--) {
    link_level_i:
      // find the node pointing to the current node.
      void *ptr = SearchNode(start_node, i);
      // possibily header node.
      if (ptr == NULL) {
        if (head_nodes[i].next == start_node &&
            ((BaseNode *)start_node)->next == NULL) {
          int cur_max_level = max_level;
          if (cur_max_level == i) {
            // do we care if this set fails?
            // TODO: don't care if fails right now.
            __sync_bool_compare_and_swap(&max_level, cur_max_level,
                                         cur_max_level - 1);
          }
        }
        // set ptr's next to my current's next.
        while (!__sync_bool_compare_and_swap(&(head_nodes[i].next),
                                             (BaseNode *)start_node,
                                             ((BaseNode *)start_node)->next)) {
          goto link_level_i;
        }
      } else {
        // set ptr's next to my current's next.
        while (!__sync_bool_compare_and_swap(&(((InnerNode *)(ptr))->next),
                                             (BaseNode *)start_node,
                                             ((BaseNode *)start_node)->next)) {
          goto link_level_i;
        }
      }
      // move to next level.
      start_node = (void *)((InnerNode *)start_node)->down;
    }

  // cas the bottom one.
  link_level_0:
    void *ptr = SearchNode(start_node, 0);
    if (ptr != NULL) {
      // we don't reduce max level here because it's already 0.
      while (!__sync_bool_compare_and_swap(&(((LeafNode *)ptr)->next),
                                           (BaseNode *)start_node,
                                           ((BaseNode *)start_node)->next)) {
        goto link_level_0;
      }
    } else {
      // we don't reduce max level here because it's already 0.
      while (!__sync_bool_compare_and_swap(&head_nodes[0].next,
                                           (BaseNode *)start_node,
                                           ((BaseNode *)start_node)->next)) {
        goto link_level_0;
      }
    }
    memory_pool.push_back((void *)node_to_delete);
    return true;
  }

  //  bool ConditionalInsert(const KeyType &key, const ValueType &value,
  //                         std::function<bool(const void *)> predicate,
  //                         bool *predicate_satisfied);
  //  bool Delete(const KeyType &key, const ValueType &value);

  void GetValue(const KeyType &search_key, std::vector<ValueType> &value_list) {
    auto it = Begin(search_key);

    while (!it.IsEnd() && key_eq_obj(it->first, search_key)) {
      value_list.push_back(it->second);
      ++it;
    }
  }
  //
  //  ///////////////////////////////////////////////////////////////////
  //  // Garbage Collection
  //  ///////////////////////////////////////////////////////////////////
  //  bool NeedGarbageCollection();
  //  void PerformGarbageCollection();
  //

  ///////////////////////////////////////////////////////////////////
  // Forward Iterator
  ///////////////////////////////////////////////////////////////////

  /*
   * class ForwardIterator - Iterator that supports forward iteration of list
   *                         elements
   */
  class ForwardIterator;

  /*
   * Begin() - Return an iterator pointing to the first element in the list, or
   * an
   *           end iterator if the list is empty.
   */
  ForwardIterator Begin() { return ForwardIterator{this}; }

  /*
   * Begin() - Return an iterator using a given key
   *
   * The iterator returned will point to the first data item whose key is
   * greater
   * than or equal to the given start key.
   */
  ForwardIterator Begin(const KeyType &start_key) {
    return ForwardIterator{this, start_key};
  }

  /*
   * class ForwardIterator - Iterator that supports forward iteration of list
   *                         elements
   */
  class ForwardIterator {
   private:
    LeafNode *lf_node;
    SKIPLIST_TYPE *list_p;

   public:
    /*
     * Constructor
     *
     * The iterator will point to the first element in the list, or an
     * end iterator if the list is empty.
     */
    ForwardIterator(SKIPLIST_TYPE *p_list_p) : list_p{p_list_p} {
      lf_node = (LeafNode *)list_p->head_nodes[0].next;
      MoveAheadToUndeletedNode();
    }

    /*
     * Constructor - Construct an iterator given a key
     *
     * The iterator will point to the first data item whose key is greater
     * than or equal to the given start key, or an end iterator if the list
     * is empty.
     */
    ForwardIterator(SKIPLIST_TYPE *p_list_p, const KeyType &start_key)
        : list_p{p_list_p} {
      LowerBound(start_key);
    }

    /*
     * IsEnd() - Whether the current iterator has reached the end of the list
     */
    bool IsEnd() const { return lf_node == NULL; }

    /*
     * LowerBound() - Load leaf page whose key >= start_key
     */
    void LowerBound(const KeyType &start_key_p) {
      lf_node = (LeafNode *)list_p->Search(start_key_p, 0);

      if (lf_node == nullptr) {
        // There is no node whose key <= start_key
        lf_node = (LeafNode *)list_p->head_nodes[0].next;
      } else if (list_p->KeyCmpLess(lf_node->pair.first, start_key_p)) {
        // There is no node whose key == start_key. Now lf_node is the last
        // one whose key < start_key.
        lf_node = (LeafNode *)lf_node->next;
      }
      MoveAheadToUndeletedNode();

      PL_ASSERT(lf_node == nullptr ||
                KeyCmpLessEqual(start_key_p, lf_node->pair.first));
    }

    /*
     * operator*() - Return the value reference currently pointed to by this
     *               iterator
     */
    inline const KeyValuePair &operator*() { return *lf_node->pair; }

    /*
     * operator->() - Returns the value pointer pointed to by this iterator
     */
    inline const KeyValuePair *operator->() { return &lf_node->pair; }

    /*
     * Prefix operator++ - Move the iterator ahead
     *
     * The caller is responsible for checking whether the iterator has reached
     * its end.
     */
    inline ForwardIterator &operator++() {
      MoveAheadByOne();
      return *this;
    }

    /*
     * MoveAheadByOne() - Move the iterator ahead by one
     *
     * The caller is responsible for checking whether the iterator has reached
     * its end. If iterator has reached end then assertion fails.
     */
    inline void MoveAheadByOne() {
      PL_ASSERT(lf_node != nullptr);
      lf_node = (LeafNode *)lf_node->next;
      MoveAheadToUndeletedNode();
    }

    /*
     * MoveAheadToUndeletedNode() - Move the iterator ahead to the first
     * undeleted node
     *
     * If the iterator is currently pointing to an undeleted node, then it
     * will not be moved. If there is no undeleted node after the iterator,
     * then it will become an end iterator.
     */
    inline void MoveAheadToUndeletedNode() {
      while (lf_node && lf_node->deleted) {
        lf_node = (LeafNode *)lf_node->next;
      }
    }
  };

  ///////////////////////////////////////////////////////////////////
  // Utility Funciton
  ///////////////////////////////////////////////////////////////////
  bool IsEmpty() { return head_nodes[0].next == NULL; }

  void PrintSkipList() {
    for (int i = max_level; i > 0; i--) {
      std::cout << "Level " << i << " :";
      InnerNode *cur = static_cast<InnerNode *>(head_nodes[i].next);
      while (cur != NULL) {
        std::cout << cur->key << "--->";
        cur = static_cast<InnerNode *>(cur->next);
      }
      std::cout << std::endl;
    }
    std::cout << "Level " << 0 << " :";
    LeafNode *cur = static_cast<LeafNode *>(head_nodes[0].next);
    while (cur != NULL) {
      std::cout << "(" << cur->pair.first << ", " << cur->pair.second
                << ") --->";
      cur = static_cast<LeafNode *>(cur->next);
    }
    std::cout << std::endl;
  }

  bool StructuralIntegrityCheck() {
    // Check if max_level is valid
    std::cout << "Checking max_level ... " << std::flush;
    if (max_level < 0 || max_level >= MAX_NUM_LEVEL) {
      std::cout << "Failed" << std::endl;
      return false;
    }
    std::cout << "Correct" << std::endl;

    // Check if it's sorted at each level
    std::cout << "Checking if it's sorted at each level ... " << std::flush;
    for (int i = 1; i < MAX_NUM_LEVEL; i++) {
      InnerNode *ptr = (InnerNode *)(head_nodes[i].next);
      KeyType prev_key;
      if (ptr != NULL) prev_key = ptr->key;
      while (ptr) {
        if (!KeyCmpLessEqual(prev_key, ptr->key)) {
          std::cout << "Failed" << std::endl;
          return false;
        }
        prev_key = ptr->key;
        ptr = (InnerNode *)(ptr->next);
      }
    }
    LeafNode *ptr = (LeafNode *)(head_nodes[0].next);
    KeyType prev_key;
    if (ptr != NULL) prev_key = ptr->pair.first;
    while (ptr) {
      if (!KeyCmpLessEqual(prev_key, ptr->pair.first)) {
        std::cout << "Failed" << std::endl;
        return false;
      }
      prev_key = ptr->pair.first;
      ptr = (LeafNode *)(ptr->next);
    }
    std::cout << "Correct" << std::endl;

    // Check if each InnerNode can reach a LeafNode that has the same key value
    std::cout << "Checking if InnerNode can reach a LeafNode that has the same "
                 "key value ... " << std::flush;
    for (int i = 1; i < MAX_NUM_LEVEL; i++) {
      InnerNode *cur = (InnerNode *)(head_nodes[i].next);
      while (cur != NULL) {
        InnerNode *ptr = cur;
        for (int j = i; j != 0; j--) {
          ptr = (InnerNode *)(ptr->down);
          if (ptr == NULL) {
            std::cout << "Failed (InnerNode cannot reach a LeafNode)"
                      << std::endl;
            return false;
          }
        }
        if (!key_eq_obj(((LeafNode *)ptr)->pair.first, cur->key)) {
          std::cout << "Failed  (LeafNode has difference key than InnerNode)"
                    << std::endl;
          return false;
        }
        cur = (InnerNode *)cur->next;
      }
    }
    std::cout << "Correct" << std::endl;

    // Check if each LeafNode can reach it's highest InnerNode by following
    // the up pointer
    std::cout << "Checking if LeafNode can go up and find its InnerNode ... "
              << std::flush;
    ptr = (LeafNode *)(head_nodes[0].next);
    while (ptr != NULL) {
      InnerNode *cur = ptr->up;
      InnerNode *prev = NULL;
      while (cur != NULL) {
        prev = cur;
        cur = cur->up;
      }
      if (prev != NULL && !key_eq_obj(prev->key, ptr->pair.first)) {
        std::cout << "Failed  (LeafNode has difference key than InnerNode)"
                  << std::endl;
        return false;
      }
      ptr = (LeafNode *)(ptr->next);
    }
    std::cout << "Correct" << std::endl;

    // Check if there's duplicated keys when duplicates are not allowed
    if (!duplicated_key) {
      std::cout << "Checking if no duplicated keys ... " << std::flush;
      ptr = (LeafNode *)(head_nodes[0].next);
      bool deleted = false;
      if (ptr != NULL) {
        prev_key = ptr->pair.first;
        deleted = ptr->deleted;
        ptr = (LeafNode *)(ptr->next);
      }
      while (ptr != NULL) {
        if (key_eq_obj(ptr->pair.first, prev_key) && !deleted &&
            !ptr->deleted) {
          std::cout << "Failed  (Contain duplicated keys)" << std::endl;
          return false;
        }
        if (key_eq_obj(prev_key, ptr->pair.first)) {
          deleted = deleted && ptr->deleted;
        } else {
          deleted = ptr->deleted;
        }
        prev_key = ptr->pair.first;
        ptr = (LeafNode *)(ptr->next);
      }
      std::cout << "Correct" << std::endl;
    }

    // Check if there's duplicated (key, value) pair when duplicates are
    // allowed
    if (duplicated_key) {
      std::cout << "Checking if no duplicated (key, value) pairs ... "
                << std::flush;
      ptr = (LeafNode *)(head_nodes[0].next);
      bool deleted = false;
      ValueType prev_value;
      if (ptr != NULL) {
        prev_key = ptr->pair.first;
        prev_value = ptr->pair.second;
        deleted = ptr->deleted;
        ptr = (LeafNode *)(ptr->next);
      }
      while (ptr != NULL) {
        if (key_eq_obj(ptr->pair.first, prev_key) &&
            value_eq_obj(ptr->pair.second, prev_value) && !deleted &&
            !ptr->deleted) {
          std::cout << "Failed  (Contain duplicated (key,value) pairs)"
                    << std::endl;
          return false;
        }
        if (key_eq_obj(prev_key, ptr->pair.first) &&
            value_eq_obj(prev_value, ptr->pair.second)) {
          deleted = deleted && ptr->deleted;
        } else {
          deleted = ptr->deleted;
        }
        prev_key = ptr->pair.first;
        prev_value = ptr->pair.second;
        ptr = (LeafNode *)(ptr->next);
      }
      std::cout << "Correct" << std::endl;
    }

    // Check if InnerNode A -> InnerNode B, then it should be the case that
    // LeafNode A appears before LeafNode B
    return true;
  }

  /* It returns the pointer to the node with the largest key <= @key at
   * @level. If there are multiple nodes with keys == @key, then it
   * returns the first node.
   *
   * Ex: Search(5, 0) returns a pointer to the first 5
   *   [level 0]: -> 3 -> 4 -> 4 -> 5 -> 5 -> 6
   *
   * Ex: Search(5, 0) returns a pointer to the second 4
   *   [level 0]: -> 3 -> 4 -> 4 -> 6 -> 6 -> 6
   *
   *
   * IMPORTANT: It ignores delete flags. If this is not what you want,
   * you might consider using ForwardIterators.
   *
   *
   * It returns a pointer to InnerNode if @level > 0 and a pointer to
   * LeafNode if @level == 0.
   *
   * If the there is no node before the key at that level, it returns NULL.
   * (NOTE: It will not return a pointer to HeadNode.)
   *
   * Ex: Search(5, 0) returns NULL
   *   [level 0]: -> 6 -> 7 -> 8
   *
   * It returns NULL if @level is invalid, meaning @level is not in
   * [0, MAX_NUM_LEVEL-1].
   * */
  void *Search(const KeyType &key, int level) {
    // Check if skiplist is empty and valid parameter
    if (IsEmpty()) return NULL;
    if (level > max_level || level < 0) return NULL;

    void *ptr = SearchLower(key, level);
    if (ptr != NULL) {
      if (level == 0) {
        LeafNode *next = (LeafNode *)(((LeafNode *)ptr)->next);
        if (next != NULL && key_eq_obj(next->pair.first, key))
          return next;
        else
          return ptr;
      } else {
        InnerNode *next = (InnerNode *)(((InnerNode *)ptr)->next);
        if (next != NULL && key_eq_obj(next->key, key))
          return next;
        else
          return ptr;
      }
    } else {
      if (level == 0) {
        LeafNode *next = (LeafNode *)(head_nodes[level].next);
        if (next != NULL && key_eq_obj(next->pair.first, key))
          return next;
        else
          return ptr;
      } else {
        InnerNode *next = (InnerNode *)(head_nodes[level].next);
        if (next != NULL && key_eq_obj(next->key, key))
          return next;
        else
          return ptr;
      }
    }
  }

  /* It returns the pointer to the node with the largest key strictly < @key
   * at @level. If there are multiple largest nodes when duplicated keys are
   * allowed, it returns the last one.
   *
   * Ex: SearchLower(5, 0) returns a pointer to the second 4
   *   3-> 4 -> 4 -> 5 -> 5 -> 6
   *
   * IMPORTANT: It ignores delete flags. If this is not what you want,
   * you might consider using ForwardIterators.
   *
   * It returns a pointer to InnerNode if @level > 0 and a pointer to
   * LeafNode if @level == 0.
   *
   * If the there is no node before the key at that level, it returns NULL.
   * (NOTE: It will not return a pointer to HeadNode.)
   *
   * Ex: SearchLower(5, 0) returns NULL
   *   [level 0]: -> 6 -> 7 -> 8
   *
   * It returns NULL if @level is invalid, meaning @level is not in
   * [0, MAX_NUM_LEVEL-1].
   * */
  void *SearchLower(const KeyType &key, int level) {
    // Check if skiplist is empty
    if (IsEmpty()) return NULL;
    if (level > max_level || level < 0) return NULL;

    int cur_level = max_level;
    InnerNode *cur = (InnerNode *)head_nodes[cur_level].next;
    void *prev = NULL;
    while (1) {
      if (cur_level == 0) {
        LeafNode *leaf_cur = (LeafNode *)cur;
        while (leaf_cur != NULL && KeyCmpLess(leaf_cur->pair.first, key)) {
          prev = leaf_cur;
          leaf_cur = (LeafNode *)(leaf_cur->next);
        }
      } else {
        while (cur != NULL && KeyCmpLess(cur->key, key)) {
          prev = cur;
          cur = (InnerNode *)(cur->next);
        }
      }
      if (cur_level == level) return prev;
      cur_level--;
      if (prev == NULL) {
        cur = (InnerNode *)head_nodes[cur_level].next;
      } else {
        cur = (InnerNode *)(((InnerNode *)prev)->down);
        prev = NULL;
      }
    }
  }

  /*****
   * We want to find the given keyValuePair to check whether it's in the
   * skiplist.
   * return the exactly leafNode containing the key-value pair.
   **/
  LeafNode *Find(const KeyValuePair &keyPair) {
    KeyType key = keyPair.first;
    // search for the first node with the key == key.
    void *curr_node = Search(key, 0);

    // traverse down to find the key value pair.
    while (curr_node != NULL) {
      // over.
      if (KeyCmpGreater(((LeafNode *)curr_node)->pair.first, key)) {
        break;
      }
      // compare key-value pair.
      if (KeyValueCmpEqual(((LeafNode *)curr_node)->pair, keyPair)) {
        // if not deleted. return node.
        if (!(((LeafNode *)curr_node)->deleted)) {
          return (LeafNode *)curr_node;
        }
      }
      // move to next one
      // don't want to fail the case that [1, 2, deleted] [1, 2] inserted after
      // that.
      curr_node = ((LeafNode *)curr_node)->next;
    }
    return NULL;
  }

  /*****
   * We want to find a node in a certain level.
   * The method returns the previous node pointing to this node.
   **/
  void *SearchNode(const void *node, const int level) {
    void *prev = NULL;
    KeyType key;
    if (level == 0) {
      key = ((LeafNode *)node)->pair.first;
    } else {
      key = ((InnerNode *)node)->key;
    }
    prev = SearchLower(key, level);
    // we still want to search from start to avoid false positive.
    void *curr_node;
    // if we can't find such a node.
    if (prev == NULL) {
      curr_node = head_nodes[level].next;
    } else {
      curr_node = ((BaseNode *)prev)->next;
    }

    // start to find the node.
    while (curr_node != NULL) {
      if (level == 0) {
        if (KeyCmpGreater(((LeafNode *)curr_node)->pair.first, key)) {
          prev = NULL;
          break;
        }
      } else {
        if (KeyCmpGreater(((InnerNode *)curr_node)->key, key)) {
          prev = NULL;
          break;
        }
      }
      if (curr_node == node) {
        break;
      }
      // move to next one.
      prev = curr_node;
      curr_node = ((BaseNode *)curr_node)->next;
    }
    return prev;
  }

 public:
  // Constructor
  SkipList(bool p_duplicated_key = false,
           KeyComparator p_key_cmp_obj = KeyComparator{},
           KeyEqualityChecker p_key_eq_obj = KeyEqualityChecker{},
           ValueEqualityChecker p_value_eq_obj = ValueEqualityChecker{})
      : duplicated_key(p_duplicated_key),
        key_cmp_obj(p_key_cmp_obj),
        key_eq_obj(p_key_eq_obj),
        value_eq_obj(p_value_eq_obj) {
    for (int i = 0; i < MAX_NUM_LEVEL; i++) head_nodes[i] = HeadNode();
  };

  // Destructor
  ~SkipList() {
    // Free alive nodes
    for (unsigned i = 1; i < MAX_NUM_LEVEL; i++) {
      InnerNode *cur = (InnerNode *)head_nodes[i].next;
      InnerNode *prev = NULL;
      while (cur != NULL) {
        prev = cur;
        cur = (InnerNode *)(cur->next);
        delete prev;
      }
    }
    LeafNode *cur = (LeafNode *)head_nodes[0].next;
    LeafNode *prev = NULL;
    while (cur != NULL) {
      prev = cur;
      cur = (LeafNode *)(cur->next);
      delete prev;
    }

    // TODO: Free dead nodes, i.e., nodes are in the memory pool.
  }

 public:
  const bool duplicated_key;
  // Key comparator
  const KeyComparator key_cmp_obj;

  // Raw key eq checker
  const KeyEqualityChecker key_eq_obj;

  const ValueEqualityChecker value_eq_obj;

  HeadNode head_nodes[MAX_NUM_LEVEL];

  // max_level falls in [0, MAX_NUM_LEVEL]
  int max_level = 0;

  // tmp memory pool to recyle nodes.
  std::vector<void *> memory_pool;

 private:
  // Used for finding the least significant bit
  const int MultiplyDeBruijnBitPosition[32] = {
      0,  1,  28, 2,  29, 14, 24, 3, 30, 22, 20, 15, 25, 17, 4,  8,
      31, 27, 13, 23, 21, 19, 16, 7, 26, 12, 18, 6,  11, 5,  10, 9};
};

}  // namespace index
}  // namespace peloton<|MERGE_RESOLUTION|>--- conflicted
+++ resolved
@@ -19,10 +19,7 @@
 #include <set>
 namespace peloton {
 namespace index {
-<<<<<<< HEAD
-=======
-
->>>>>>> cac2829d
+
 /*
  * SKIPLIST_TEMPLATE_ARGUMENTS - Save some key strokes
  */
