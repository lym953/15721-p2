--- conflicted
+++ resolved
@@ -93,13 +93,12 @@
   // transform helper for order by clauses
   parser::OrderDescription* OrderByTransform(List* order);
 
-<<<<<<< HEAD
   // transform helper for table column definitions
   parser::ColumnDefinition* ColumnDefTransform(ColumnDef *root);
 
   // transform helper for create statements
   parser::SQLStatement* CreateTransform(CreateStmt* root);
-=======
+
   // transform helper for column name (for insert statement)
   std::vector<char*>* ColumnNameTransform(List* root);
 
@@ -109,7 +108,6 @@
 
   // transform helper for insert statements
   parser::SQLStatement* InsertTransform(InsertStmt* root);
->>>>>>> da7fc795
 
   // transform helper for select statements
   parser::SQLStatement* SelectTransform(SelectStmt* root);
