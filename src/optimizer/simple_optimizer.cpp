--- conflicted
+++ resolved
@@ -53,9 +53,9 @@
 }
 namespace optimizer {
 
-SimpleOptimizer::SimpleOptimizer() {};
-
-SimpleOptimizer::~SimpleOptimizer() {};
+SimpleOptimizer::SimpleOptimizer(){};
+
+SimpleOptimizer::~SimpleOptimizer(){};
 
 std::shared_ptr<planner::AbstractPlan> SimpleOptimizer::BuildPelotonPlanTree(
     const std::unique_ptr<parser::SQLStatementList>& parse_tree) {
@@ -279,7 +279,9 @@
               new planner::OrderByPlan(key, flags, keys));
           order_by_plan->AddChild(std::move(child_SelectPlan));
           child_plan = std::move(order_by_plan);
-        } else if (select_stmt->limit != NULL) {
+        }
+
+        else if (select_stmt->limit != NULL) {
           int offset = select_stmt->limit->offset;
           if (offset < 0) {
             offset = 0;
@@ -309,20 +311,12 @@
                     ExpressionTypeToString(expr->GetExpressionType()).c_str());
 
           // If an aggregate function is found
-<<<<<<< HEAD
-          if (expr->GetExpressionType() == EXPRESSION_TYPE_FUNCTION_REF) {
-            auto func_expr = (expression::ParserExpression*)expr;
-            LOG_TRACE("Expression type in Function Expression: %s",
-                      ExpressionTypeToString(
-                          func_expr->expr->GetExpressionType()).c_str());
-=======
           if (expression::ExpressionUtil::IsAggregateExpression(expr->GetExpressionType())) {
             auto agg_expr = (expression::AggregateExpression*)expr;
             LOG_TRACE(
                 "Expression type in Function Expression: %s",
                 ExpressionTypeToString(func_expr->expr->GetExpressionType())
                     .c_str());
->>>>>>> 8b96cd98
             LOG_TRACE("Distinct flag: %d", func_expr->distinct);
 
             // Count a column expression
@@ -333,12 +327,9 @@
               LOG_TRACE(
                   "Aggregate type: %s",
                   ExpressionTypeToString(ParserExpressionNameToExpressionType(
-<<<<<<< HEAD
                                              func_expr->GetName())).c_str());
-=======
                                              func_expr->GetExpressionName()))
                       .c_str());
->>>>>>> 8b96cd98
               planner::AggregatePlan::AggTerm agg_term(
                   agg_expr->GetExpressionType(),
                   agg_over->Copy(),
@@ -719,53 +710,14 @@
   auto index = target_table->GetIndex(index_id);
   std::vector<expression::AbstractExpression*> runtime_keys;
 
-<<<<<<< HEAD
-  bool update_flag = false;
-  if (select_stmt->is_for_update == true) {
-    // FIXME: These are commented out for now to profile TPC-C. Eventually we
-    // have to support select for update.
-    // throw NotImplementedException(
-    //    "Error: select .. for update is not implemented yet!");
-    update_flag = true;
-  }
-=======
->>>>>>> 8b96cd98
   // Create index scan desc
   planner::IndexScanPlan::IndexScanDesc index_scan_desc(
       index, key_column_ids, expr_types, values, runtime_keys);
 
-<<<<<<< HEAD
-  std::vector<oid_t> column_ids = {};
-  bool function_found = false;
-  for (auto elem : *select_stmt->select_list) {
-    if (elem->GetExpressionType() == EXPRESSION_TYPE_FUNCTION_REF) {
-      function_found = true;
-      break;
-    }
-  }
-  // Pass all columns
-  if (function_found || select_stmt->select_list->at(0)->GetExpressionType() ==
-                            EXPRESSION_TYPE_STAR) {
-    auto column_count = target_table->GetSchema()->GetColumnCount();
-    for (uint i = 0; i < column_count; i++) column_ids.push_back(i);
-  }
-  // Pass columns in select_list
-  else {
-    for (auto col : *select_stmt->select_list) {
-      LOG_TRACE("ExpressionType: %s",
-                ExpressionTypeToString(col->GetExpressionType()).c_str());
-      column_ids.push_back(
-          target_table->GetSchema()->GetColumnID(col->GetName()));
-    }
-  }
-  LOG_TRACE("Index scan column size: %ld\n", column_ids.size());
-=======
->>>>>>> 8b96cd98
-
   // Create plan node.
   std::unique_ptr<planner::IndexScanPlan> node(
-      new planner::IndexScanPlan(target_table, predicate,
-                                 column_ids, index_scan_desc, for_update));
+      new planner::IndexScanPlan(target_table, select_stmt->where_clause,
+                                 column_ids, index_scan_desc, update_flag));
   LOG_TRACE("Index scan plan created");
 
   return std::move(node);
@@ -817,16 +769,6 @@
       // (constant_value_expression.h:40)
       if (right_type == EXPRESSION_TYPE_VALUE_CONSTANT) {
         values.push_back(reinterpret_cast<expression::ConstantValueExpression*>(
-<<<<<<< HEAD
-            expression->GetModifiableRight())->GetValue());
-        LOG_TRACE("Value Type: %d",
-                  reinterpret_cast<expression::ConstantValueExpression*>(
-                      expression->GetModifiableRight())->GetValueType());
-      } else
-        values.push_back(common::ValueFactory::GetParameterOffsetValue(
-            reinterpret_cast<expression::ParameterValueExpression*>(
-                expression->GetModifiableRight())->GetValueIdx()).Copy());
-=======
                              expression->GetModifiableChild(1))
                              ->GetValue());
         LOG_TRACE("Value Type: %d",
@@ -840,7 +782,6 @@
                     expression->GetModifiableChild(1))
                     ->GetValueIdx())
                 .Copy());
->>>>>>> 8b96cd98
       LOG_TRACE("Parameter offset: %s", (*values.rbegin()).GetInfo().c_str());
     }
   } else if (expression->GetChild(1)->GetExpressionType() ==
@@ -858,16 +799,6 @@
 
       if (left_type == EXPRESSION_TYPE_VALUE_CONSTANT) {
         values.push_back(reinterpret_cast<expression::ConstantValueExpression*>(
-<<<<<<< HEAD
-            expression->GetModifiableRight())->GetValue());
-        LOG_TRACE("Value Type: %d",
-                  reinterpret_cast<expression::ConstantValueExpression*>(
-                      expression->GetModifiableLeft())->GetValueType());
-      } else
-        values.push_back(common::ValueFactory::GetParameterOffsetValue(
-            reinterpret_cast<expression::ParameterValueExpression*>(
-                expression->GetModifiableLeft())->GetValueIdx()).Copy());
-=======
                              expression->GetModifiableChild(1))
                              ->GetValue());
         LOG_TRACE("Value Type: %d",
@@ -881,7 +812,6 @@
                     expression->GetModifiableChild(0))
                     ->GetValueIdx())
                 .Copy());
->>>>>>> 8b96cd98
       LOG_TRACE("Parameter offset: %s", (*values.rbegin()).GetInfo().c_str());
     }
   } else {
