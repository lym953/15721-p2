//===----------------------------------------------------------------------===//
//
//                         Peloton
//
// mutate_test.cpp
//
// Identification: test/executor/mutate_test.cpp
//
// Copyright (c) 2015-16, Carnegie Mellon University Database Group
//
//===----------------------------------------------------------------------===//

#include <memory>
#include <string>
#include <utility>
#include <vector>
#include <atomic>

#include "common/harness.h"

#include "catalog/schema.h"
#include "common/value_factory.h"
#include "common/pool.h"
#include "catalog/bootstrapper.h"
#include "catalog/catalog.h"

#include "executor/drop_executer.h"
#include "executor/executor_context.h"
#include "executor/delete_executor.h"
#include "executor/insert_executor.h"
#include "executor/seq_scan_executor.h"
#include "executor/update_executor.h"
#include "executor/logical_tile_factory.h"
#include "expression/expression_util.h"
#include "expression/tuple_value_expression.h"
#include "expression/comparison_expression.h"
#include "expression/abstract_expression.h"
#include "storage/tile.h"
#include "storage/tile_group.h"
#include "storage/table_factory.h"
#include "concurrency/transaction_manager_factory.h"

#include "executor/executor_tests_util.h"
#include "executor/mock_executor.h"

#include "planner/drop_plan.h"
#include "planner/delete_plan.h"
#include "planner/insert_plan.h"
#include "planner/seq_scan_plan.h"
#include "planner/update_plan.h"

using ::testing::NotNull;
using ::testing::Return;

namespace peloton {
namespace test {

//===--------------------------------------------------------------------===//
// Mutator Tests
//===--------------------------------------------------------------------===//

class MutateTests : public PelotonTest {};

std::atomic<int> tuple_id;
std::atomic<int> delete_tuple_id;

<<<<<<< HEAD

void InsertTuple(storage::DataTable *table, VarlenPool *pool) {
=======
void InsertTuple(storage::DataTable *table, VarlenPool *pool,
                 UNUSED_ATTRIBUTE uint64_t thread_itr) {
>>>>>>> d65e472e
  auto &txn_manager = concurrency::TransactionManagerFactory::GetInstance();
  auto txn = txn_manager.BeginTransaction();
  std::unique_ptr<executor::ExecutorContext> context(
      new executor::ExecutorContext(txn));

  for (oid_t tuple_itr = 0; tuple_itr < 10; tuple_itr++) {
    auto tuple = ExecutorTestsUtil::GetTuple(table, ++tuple_id, pool);

    planner::InsertPlan node(table, std::move(tuple));
    executor::InsertExecutor executor(&node, context.get());
    executor.Execute();
  }
  txn_manager.CommitTransaction();
}

void UpdateTuple(storage::DataTable *table,
                 UNUSED_ATTRIBUTE uint64_t thread_itr) {
  auto &txn_manager = concurrency::TransactionManagerFactory::GetInstance();
  auto txn = txn_manager.BeginTransaction();
  std::unique_ptr<executor::ExecutorContext> context(
      new executor::ExecutorContext(txn));

  // Update
  std::vector<oid_t> update_column_ids = {2};
  std::vector<Value> values;
  Value update_val = ValueFactory::GetDoubleValue(23.5);

  TargetList target_list;
  DirectMapList direct_map_list;
  target_list.emplace_back(
      2, expression::ExpressionUtil::ConstantValueFactory(update_val));
  LOG_INFO("%u", target_list.at(0).first);
  direct_map_list.emplace_back(0, std::pair<oid_t, oid_t>(0, 0));
  direct_map_list.emplace_back(1, std::pair<oid_t, oid_t>(0, 1));
  direct_map_list.emplace_back(3, std::pair<oid_t, oid_t>(0, 3));

  std::unique_ptr<const planner::ProjectInfo> project_info(
      new planner::ProjectInfo(std::move(target_list),
                               std::move(direct_map_list)));
  planner::UpdatePlan update_node(table, std::move(project_info));

  executor::UpdateExecutor update_executor(&update_node, context.get());

  // Predicate

  // WHERE ATTR_0 < 70
  expression::TupleValueExpression *tup_val_exp =
      new expression::TupleValueExpression(VALUE_TYPE_INTEGER, 0, 0);
  expression::ConstantValueExpression *const_val_exp =
      new expression::ConstantValueExpression(
          ValueFactory::GetIntegerValue(70));
  auto predicate = new expression::ComparisonExpression<expression::CmpLt>(
      EXPRESSION_TYPE_COMPARE_LESSTHAN, tup_val_exp, const_val_exp);

  // Seq scan
  std::vector<oid_t> column_ids = {0};
  std::unique_ptr<planner::SeqScanPlan> seq_scan_node(
      new planner::SeqScanPlan(table, predicate, column_ids));
  executor::SeqScanExecutor seq_scan_executor(seq_scan_node.get(),
                                              context.get());

  // Parent-Child relationship
  update_node.AddChild(std::move(seq_scan_node));
  update_executor.AddChild(&seq_scan_executor);

  EXPECT_TRUE(update_executor.Init());
  while (update_executor.Execute())
    ;

  txn_manager.CommitTransaction();
}

void DeleteTuple(storage::DataTable *table,
                 UNUSED_ATTRIBUTE uint64_t thread_itr) {
  auto &txn_manager = concurrency::TransactionManagerFactory::GetInstance();
  auto txn = txn_manager.BeginTransaction();
  std::unique_ptr<executor::ExecutorContext> context(
      new executor::ExecutorContext(txn));

  std::vector<storage::Tuple *> tuples;

  // Delete
  planner::DeletePlan delete_node(table, false);
  executor::DeleteExecutor delete_executor(&delete_node, context.get());

  // Predicate

  // WHERE ATTR_0 > 60
  expression::TupleValueExpression *tup_val_exp =
      new expression::TupleValueExpression(VALUE_TYPE_INTEGER, 0, 0);
  expression::ConstantValueExpression *const_val_exp =
      new expression::ConstantValueExpression(
          ValueFactory::GetIntegerValue(60));
  auto predicate = new expression::ComparisonExpression<expression::CmpGt>(
      EXPRESSION_TYPE_COMPARE_GREATERTHAN, tup_val_exp, const_val_exp);

  // Seq scan
  std::vector<oid_t> column_ids = {0};
  std::unique_ptr<planner::SeqScanPlan> seq_scan_node(
      new planner::SeqScanPlan(table, predicate, column_ids));
  executor::SeqScanExecutor seq_scan_executor(seq_scan_node.get(),
                                              context.get());

  // Parent-Child relationship
  delete_node.AddChild(std::move(seq_scan_node));
  delete_executor.AddChild(&seq_scan_executor);

  EXPECT_TRUE(delete_executor.Init());
  EXPECT_TRUE(delete_executor.Execute());
  // EXPECT_TRUE(delete_executor.Execute());

  txn_manager.CommitTransaction();
}

TEST_F(MutateTests, StressTests) {
  auto &txn_manager = concurrency::TransactionManagerFactory::GetInstance();
  auto txn = txn_manager.BeginTransaction();

  std::unique_ptr<executor::ExecutorContext> context(
      new executor::ExecutorContext(txn));

  auto testing_pool = TestingHarness::GetInstance().GetTestingPool();

  // Create insert node for this test.
  storage::DataTable *table = ExecutorTestsUtil::CreateTable();

  // Pass through insert executor.
  /*
  auto null_tuple = ExecutorTestsUtil::GetNullTuple(table, testing_pool);

  planner::InsertPlan node(table, std::move(null_tuple));
  executor::InsertExecutor executor(&node, context.get());

  try {
    executor.Execute();
  } catch (ConstraintException &ce) {
    LOG_ERROR("%s", ce.what());
  }
  */

  auto non_empty_tuple =
      ExecutorTestsUtil::GetTuple(table, ++tuple_id, testing_pool);
  planner::InsertPlan node2(table, std::move(non_empty_tuple));
  executor::InsertExecutor executor2(&node2, context.get());
  executor2.Execute();

  try {
    executor2.Execute();
  } catch (ConstraintException &ce) {
    LOG_ERROR("%s", ce.what());
  }

  txn_manager.CommitTransaction();

  LaunchParallelTest(1, InsertTuple, table, testing_pool);
  LOG_TRACE("%s", table->GetInfo().c_str());

  LOG_INFO("---------------------------------------------");

  // LaunchParallelTest(1, UpdateTuple, table);
  // LOG_TRACE(table->GetInfo().c_str());

  LOG_INFO("---------------------------------------------");

  LaunchParallelTest(1, DeleteTuple, table);

  LOG_TRACE("%s", table->GetInfo().c_str());

  // PRIMARY KEY
  std::vector<catalog::Column> columns;

  columns.push_back(ExecutorTestsUtil::GetColumnInfo(0));
  catalog::Schema *key_schema = new catalog::Schema(columns);
  storage::Tuple *key1 = new storage::Tuple(key_schema, true);
  storage::Tuple *key2 = new storage::Tuple(key_schema, true);

  key1->SetValue(0, ValueFactory::GetIntegerValue(10), nullptr);
  key2->SetValue(0, ValueFactory::GetIntegerValue(100), nullptr);

  delete key1;
  delete key2;
  delete key_schema;

  // SEC KEY
  columns.clear();
  columns.push_back(ExecutorTestsUtil::GetColumnInfo(0));
  columns.push_back(ExecutorTestsUtil::GetColumnInfo(1));
  key_schema = new catalog::Schema(columns);

  storage::Tuple *key3 = new storage::Tuple(key_schema, true);
  storage::Tuple *key4 = new storage::Tuple(key_schema, true);

  key3->SetValue(0, ValueFactory::GetIntegerValue(10), nullptr);
  key3->SetValue(1, ValueFactory::GetIntegerValue(11), nullptr);
  key4->SetValue(0, ValueFactory::GetIntegerValue(100), nullptr);
  key4->SetValue(1, ValueFactory::GetIntegerValue(101), nullptr);

  delete key3;
  delete key4;
  delete key_schema;

  delete table;
  tuple_id = 0;
}

// Insert a logical tile into a table
TEST_F(MutateTests, InsertTest) {
  auto &txn_manager = concurrency::TransactionManagerFactory::GetInstance();
  // We are going to insert a tile group into a table in this test
  std::unique_ptr<storage::DataTable> source_data_table(
      ExecutorTestsUtil::CreateAndPopulateTable());
  std::unique_ptr<storage::DataTable> dest_data_table(
      ExecutorTestsUtil::CreateTable());
  const std::vector<storage::Tuple *> tuples;

  EXPECT_EQ(source_data_table->GetTileGroupCount(), 4);
  EXPECT_EQ(dest_data_table->GetTileGroupCount(), 1);

  auto txn = txn_manager.BeginTransaction();
  std::unique_ptr<executor::ExecutorContext> context(
      new executor::ExecutorContext(txn));

  planner::InsertPlan node(dest_data_table.get());
  executor::InsertExecutor executor(&node, context.get());

  MockExecutor child_executor;
  executor.AddChild(&child_executor);

  // Uneventful init...
  EXPECT_CALL(child_executor, DInit()).WillOnce(Return(true));

  // Will return one tile.
  EXPECT_CALL(child_executor, DExecute())
      .WillOnce(Return(true))
      .WillOnce(Return(false));

  // Construct input logical tile
  auto physical_tile_group = source_data_table->GetTileGroup(0);
  auto tile_count = physical_tile_group->GetTileCount();
  std::vector<std::shared_ptr<storage::Tile> > physical_tile_refs;
  for (oid_t tile_itr = 0; tile_itr < tile_count; tile_itr++)
    physical_tile_refs.push_back(
        physical_tile_group->GetTileReference(tile_itr));

  std::unique_ptr<executor::LogicalTile> source_logical_tile(
      executor::LogicalTileFactory::WrapTiles(physical_tile_refs));

  EXPECT_CALL(child_executor, GetOutput())
      .WillOnce(Return(source_logical_tile.release()));

  EXPECT_TRUE(executor.Init());

  EXPECT_TRUE(executor.Execute());
  EXPECT_FALSE(executor.Execute());

  txn_manager.CommitTransaction();

  // We have inserted all the tuples in this logical tile
  EXPECT_EQ(dest_data_table->GetTileGroupCount(), 2);
}

TEST_F(MutateTests, DeleteTest) {
  // We are going to insert a tile group into a table in this test

  storage::DataTable *table = ExecutorTestsUtil::CreateTable();
  auto testing_pool = TestingHarness::GetInstance().GetTestingPool();

  LaunchParallelTest(1, InsertTuple, table, testing_pool);
  LaunchParallelTest(1, DeleteTuple, table);

  auto &txn_manager = concurrency::TransactionManagerFactory::GetInstance();
  auto txn = txn_manager.BeginTransaction();
  std::unique_ptr<executor::ExecutorContext> context(
      new executor::ExecutorContext(txn));
  // Seq scan
  std::vector<oid_t> column_ids = {0};
  planner::SeqScanPlan seq_scan_node(table, nullptr, column_ids);
  executor::SeqScanExecutor seq_scan_executor(&seq_scan_node, context.get());
  EXPECT_TRUE(seq_scan_executor.Init());

  auto tuple_cnt = 0;
  while (seq_scan_executor.Execute()) {
    std::unique_ptr<executor::LogicalTile> result_logical_tile(
        seq_scan_executor.GetOutput());
    tuple_cnt += result_logical_tile->GetTupleCount();
  }
  txn_manager.CommitTransaction();
  EXPECT_EQ(tuple_cnt, 6);
  delete table;
  tuple_id = 0;
}

static int SeqScanCount(storage::DataTable *table,
                        const std::vector<oid_t> &column_ids,
                        expression::AbstractExpression *predicate) {
  auto &txn_manager = concurrency::TransactionManagerFactory::GetInstance();
  auto txn = txn_manager.BeginTransaction();
  std::unique_ptr<executor::ExecutorContext> context(
      new executor::ExecutorContext(txn));

  planner::SeqScanPlan seq_scan_node(table, predicate, column_ids);
  executor::SeqScanExecutor seq_scan_executor(&seq_scan_node, context.get());

  EXPECT_TRUE(seq_scan_executor.Init());
  auto tuple_cnt = 0;

  while (seq_scan_executor.Execute()) {
    std::unique_ptr<executor::LogicalTile> result_logical_tile(
        seq_scan_executor.GetOutput());
    tuple_cnt += result_logical_tile->GetTupleCount();
  }

  txn_manager.CommitTransaction();

  return tuple_cnt;
}

TEST_F(MutateTests, UpdateTest) {
  // We are going to insert a tile group into a table in this test
  storage::DataTable *table = ExecutorTestsUtil::CreateTable();
  auto testing_pool = TestingHarness::GetInstance().GetTestingPool();

  LaunchParallelTest(1, InsertTuple, table, testing_pool);
  LaunchParallelTest(1, UpdateTuple, table);

  // Seq scan to check number
  std::vector<oid_t> column_ids = {0};
  auto tuple_cnt = SeqScanCount(table, column_ids, nullptr);
  EXPECT_EQ(tuple_cnt, 10);

  // ATTR = 23.5
  expression::TupleValueExpression *tup_val_exp =
      new expression::TupleValueExpression(VALUE_TYPE_DOUBLE, 0, 2);
  expression::ConstantValueExpression *const_val_exp =
      new expression::ConstantValueExpression(
          ValueFactory::GetDoubleValue(23.5));

  auto predicate = new expression::ComparisonExpression<expression::CmpEq>(
      EXPRESSION_TYPE_COMPARE_EQUAL, tup_val_exp, const_val_exp);

  tuple_cnt = SeqScanCount(table, column_ids, predicate);
  EXPECT_EQ(tuple_cnt, 6);

  delete table;
  tuple_id = 0;
}

}  // namespace test
}  // namespace peloton<|MERGE_RESOLUTION|>--- conflicted
+++ resolved
@@ -64,13 +64,9 @@
 std::atomic<int> tuple_id;
 std::atomic<int> delete_tuple_id;
 
-<<<<<<< HEAD
-
-void InsertTuple(storage::DataTable *table, VarlenPool *pool) {
-=======
+
 void InsertTuple(storage::DataTable *table, VarlenPool *pool,
                  UNUSED_ATTRIBUTE uint64_t thread_itr) {
->>>>>>> d65e472e
   auto &txn_manager = concurrency::TransactionManagerFactory::GetInstance();
   auto txn = txn_manager.BeginTransaction();
   std::unique_ptr<executor::ExecutorContext> context(
